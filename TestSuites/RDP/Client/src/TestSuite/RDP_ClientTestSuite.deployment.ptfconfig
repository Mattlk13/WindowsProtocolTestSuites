--- conflicted
+++ resolved
@@ -49,13 +49,8 @@
     <Property name="DropConnectionForInvalidRequest" value="true">
       <Choice>true, false</Choice>
       <Description>Indicates if SUT drops the connection when an invalid request received.</Description>
-<<<<<<< HEAD
-    </Property>
-    <!--The version of the RDP intends to test. It should be one of 7.0, 7.1, 8.0, 8.1, 10.0, 10.1, 10.2, 10.3.-->
-=======
     </Property>  
     <!--The version of the RDP intends to test. It should be one of 7.0, 7.1, 8.0, 8.1, 10.0, 10.1, 10.2, 10.3, 10.4-->
->>>>>>> 24c2a735
     <!--The seperator between the RDP.Version is required to be ".".-->
     <Property name="RDP.Version" value="8.1">
       <Choice>7.0, 7.1, 8.0, 8.1, 10.0, 10.1, 10.2, 10.3, 10.4</Choice>
