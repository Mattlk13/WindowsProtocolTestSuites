--- conflicted
+++ resolved
@@ -9,12 +9,8 @@
 
 #define _BLDVER_H_
 #define COMPANY_NAME	"Microsoft"
-<<<<<<< HEAD
-#define BUILD_VERSION	"3.19.3.0"
-#define INET_VER         3,19,3,0
-=======
+
 #define BUILD_VERSION	"3.19.6.0"
 #define INET_VER         3,19,6,0
->>>>>>> 01ef03d8
 
 #endif