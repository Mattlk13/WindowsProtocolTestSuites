#File Server Protocol Family Server Test Design Specification 

## Content

* [  Test Environment](#1)
	* [ Windows Test Environment](#1.1)
	* [Partner Test Environment](#1.2)
* [ Test Scope](#2)
	* [Test Target](#2.1)
	* [Test Protocols](#2.2)
	* [Restrictions](#2.3)
	* [ Dependencies](#2.4)
		* [ Transport](#2.4.1)
* [Test Suite Design](#3)
	* [SMB2 BVT](#3.1)
		* [ SMB2Basic\_QueryDir\_WriteFlush\_ChangeNotify\_Read](#3.1.1)
		* [ SMB2Basic\_CanncelRegisteredChangeNotify](#3.1.2)
		* [ SMB2Basic\_QueryAndSet\_FileInfo](#3.1.3)
		* [ SMB2Basic\_LockAndUnLock](#3.1.4)
		* [ MultiCredit](#3.1.5)
		* [ Negotiation](#3.1.6)
		* [ MultipleChannel](#3.1.7)
		* [ CopyOffLoad](#3.1.8)
		* [ FileLevelTrim](#3.1.9)
		* [ IntegrityInfo](#3.1.10)
		* [DirectoryLeasing](#3.1.11)
		* [Encryption](#3.1.12)
		* [ AppInstanceId](#3.1.13)
		* [ AppInstanceVersion](#3.1.14)
		* [DurableHandle](#3.1.15)
		* [ Oplock](#3.1.16)
		* [FileLeasing](#3.1.17)
		* [Replay](#3.1.18)
		* [ ResilientHandle](#3.1.19)
		* [Signing](#3.1.20)
		* [ TreeMgmt](#3.1.21)
		* [SessionMgmt](#3.1.22)
		* [CreateClose](#3.1.23)
		* [ Compound](#3.1.24)
		* [ ValidateNegotiateInfo](#3.1.25)
	* [SMB2 Feature Test](#3.2)
		* [AppInstanceId](#3.2.1)
		* [AppInstanceVersion](#3.2.2)
		* [ CreateClose](#3.2.3)
		* [CreditMgmt](#3.2.4)
		* [DirectoryLeasing](#3.2.5)
		* [Encryption](#3.2.6)
		* [ Handle](#3.2.7)
		* [Leasing](#3.2.8)
		* [Negotiate](#3.2.9)
		* [Oplock](#3.2.10)
		* [Replay](#3.2.11)
		* [ResilientHandle](#3.2.12)
		* [SessionMgmt](#3.2.13)
		* [ MultipleChannel](#3.2.14)
		* [Signing](#3.2.15)
		* [TreeMgmt](#3.2.16)
		* [ValidateNegotiateInfo](#3.2.17)
		* [ FileLevelTrim](#3.2.18)
		* [ CopyOfflaod](#3.2.19)
		* [OperateOneFileFromTwoNodes](#3.2.20)
		* [ MixedOplockLease](#3.2.21)
	* [SMB2 Feature Combination](#3.3)
		* [ MultipleChannelWithReplay](#3.3.1)
		* [ MultipleChannelWithEncryption](#3.3.2)
		* [ MultipleChannelWithLease](#3.3.3)
		* [ MultipleChannelWithLock](#3.3.4)
		* [ AppInstanceWithEncryption](#3.3.5)
		* [ AppInstanceWithLease](#3.3.6)
		* [ AppInstanceWithLock](#3.3.7)
		* [ CompoundWithEncryption](#3.3.8)
	* [Server Failover Test](#3.4)
		* [ SWNGetInterfaceList](#3.4.1)
		* [ SWNRegistration](#3.4.2)
		* [ SWNAsyncNotification](#3.4.3)
		* [AsmmetricShare](#3.4.4)
		* [ FileServerFailover](#3.4.5)
		* [FileServerFailover\_Encryption](#3.4.6)
		* [ FileServerFailover\_Lease](#3.4.7)
		* [ FileServerFailover\_Lock](#3.4.8)
		* [ FileServerFailover\_DurableHandleV2](#3.4.9)
	* [FSRVP Test](#3.5)
		* [ VSSOperateShadowCopySet](#3.5.1)
		* [ VSSSetContext](#3.5.2)
		* [ VSSAbortShadowCopySet](#3.5.3)
	* [RSVD Test](#3.6)
		* [ OpenCloseSharedVHD](#3.6.1)
		* [ TunnelOperationToSharedVHD](#3.6.2)
		* [ReadWriteSharedVHD](#3.6.3)
		* [ QuerySharedVirtualDiskSupport](#3.6.4)
		* [TwoClientsAccessSameSharedVHD](#3.6.5)
		* [ QueryVHDSetFileInfo ](#3.6.7)
		* [ ConvertVHDtoVHDSet ](#3.6.8)
		* [ Checkpoint ](#3.6.9)
		* [ ExtractAndOptimizeVHDSet ](#3.6.10)
<<<<<<< HEAD
		* [ ChangeTracking ](#3.6.11)
		* [ Resize ](#3.6.12)
=======
		* [ Resize ](#3.6.11)
		* [ SCSI Persistent Reservation ](#3.6.12)
>>>>>>> 10f37eb0
	* [ DFSC Test](#3.7)
		* [ Domain\_referral\_to\_DC](#3.7.1)
		* [ DC\_referral\_to\_DC](#3.7.2)
		* [ Sysvol\_referral\_to\_DC](#3.7.3)
		* [ Root\_referral\_to\_DC](#3.7.4)
		* [ Link\_referral\_to\_DC](#3.7.5)
		* [ Root\_and\_Link\_referral\_to\_DFSServer](#3.7.6)
		* [ Path\_Normalization\_to\_DFSServer](#3.7.7)

##<a name="1">  Test Environment

###<a name="1.1"> Windows Test Environment

Below environment topology is used to demonstrate how Windows uses MS-SMB2 protocol to access files which are hosted in remote shares. To simplify the environment, all objects are created under Hyper-V manager and use VMs instead of physical machines.

**Operating System Used**

| **Operating System**   | **Virtual Machines**            |
|------------------------|---------------------------------|
| Windows Server 2012 R2 | DC01, Node01, Node02, Storage01 |
| Windows 8.1            | Client01                        |

**Network Overview**

![](./image/FileServerTestDesignSpecification/env.png)

###<a name="1.2">Partner Test Environment
------------------------

There are 2 options for partner to reuse above test environment:

-   Replace the whole cluster and the storage.

-   Replace only the storage in the cluster.

There are 2 parts to modify if only replace storage:

-   Replace the Storage01 using partner’s storage.

-   Replace the storage in ScaleoutFS and GeneralFS.

**Network Overview**

![](./image/FileServerTestDesignSpecification/network.png)

##<a name="2"> Test Scope

###<a name="2.1">Test Target

This test suite will test the server endpoint of MS-FSRVP, MS-SMB2, MS-SWN, MS-RSVD, MS-DFSC, and test suite acts as client role.

###<a name="2.2">Test Protocols

This test suite includes test cases of following File Sharing protocols:

1.  MS-FSRVP

2.  MS-SMB2

3.  MS-SWN

4.  MS-RSVD

5.  MS-DFSC

###<a name="2.3">Restrictions

1.  Named pipes and printer files are not tested.

2.  ServerStatistics is not tested.

###<a name="2.4"> Dependencies

####<a name="2.4.1"> Transport

MS-FSRVP scenario VSSOperateShadowCopySet in test suite utilizes MS-RPCE SDK which uses SMB and SMB2 as transport. When test FSRVP server (i.e. test suite act as synthetic client), the underlying MS-RPCE SDK code on synthetic client side will first select SMB2 as transport to communicate with server, if the server side doesn’t implement/support SMB2 as transport, the client side will use SMB as transport to communicate with server.

##<a name="3">Test Suite Design

Test scenarios are categorized as below table and will be described in following sections.

| Category                 | Test Cases | Comments                                                                                                          |
|--------------------------|------------|-------------------------------------------------------------------------------------------------------------------|
| SMB2 BVT                 | 53         | SMB2 common scenarios.                                                                                            |
| SMB2 Feature Test        | 2548       | This test is divided by features. It contains both Model-Based test cases and traditional cases. The traditional cases are used to cover the statements which are not suitable to cover by Model-Based test cases.  About Model-Based Testing, please see [Spec Explorer](http://msdn.microsoft.com/en-us/library/ee620411.aspx)       |
| SMB2 Feature Combination | 12         | Extended test with more complex message sequence for new features in SMB 3.0 dialect and later.                   |
| FSRVP Test               | 9          | Test for MS-FSRVP                                                                                                 |
| Server Failover Test     | 38         | Test server failover for MS-SMB2, MS-SWN and MS-FSRVP                                                             |
| RSVD Test                | 25         | Test for MS-RSVD                                                                                                  |
| DFSC Test                | 43         | Test for MS-DFSC                                                                                                  |

###<a name="3.1">SMB2 BVT

This is used to test SMB2 common user scenarios.

####<a name="3.1.1"> SMB2Basic\_QueryDir\_WriteFlush\_ChangeNotify\_Read

#####<a name="3.1.1.1"> Scenario

| **Description**               | This tests common query, write, flush, change-notify operations.                                                                                                       |
|-------------------------------|---------------------------------------------------------------------------------|
| **Message Sequence**          | **From client1 query information on an open of a directory then open the sub directory according to the queried info and register change notify on the sub directory** |
|                               |NEGOTIATE |       ||ECHO|                                                                                                                                                                    
||SESSION\_SETUP |                                                                                                                                                         
||TREE\_CONNECT|                                                                                                                                                           
||CREATE  |                                                                                                                                                                
||QUERY\_DIRECTORY  |                                                                                                                                                      
||CLOSE |                                                                                                                                                                  
||CREATE (Directory, e.g. *dir1* get from QUERY\_DIRECTORY response)  |                                                                                                    
||CHANGE\_NOTIFY (with SMB2\_WATCH\_TREE for Flags AND FILE\_NOTIFY\_CHANGE\_LAST\_WRITE for CompletionFilter) |                                                           
||**From client2 create a new file in the sub directory where client1 registered change notify** ||                                                                         
||NEGOTIATE   |                                                                                                                                                            
||SESSION\_SETUP   |                                                                                                                                                       
||TREE\_CONNECT  |                                                                                                                                                         
||CREATE (File: new file in *dir1*) |                                                                                                                                      
||WRITE |                                                                                                                                                                  
||**From client1 to expect a CHANGE\_NOTIFY response then read what client2 wrote** |                                                                                      
||Expect to receive CHANGE\_NOTIFY response |                                                                                                                              
||CLOSE |                                                                                                                                                                  
||CREATE(File: the new file created by client2 in dir1)|                                                                                                                   
||READ |                                                                                                                                                                   
||CLOSE |                                                                                                                                                                  
||**From client2 requests to flush data** |                                                                                                                                
||FLUSH  |                                                                                                                                                                 
||CLOSE  |                                                                                                                                                                 
||TREE\_DISCONNECT |                                                                                                                                                        
||LOGOFF  |                                                                                                                                                                
||**From client1 open the new file created by client2**  |                                                                                                                 
||CREATE(File: the new file created by client2 in dir1) |                                                                                                                  
||READ |                                                                                                                                                                   
||CLOSE |                                                                                                                                                                  
||TREE\_DISCONNECT |                                                                                                                                                       
||LOGOFF |                                                                                                                                                                 
| **Cluster Involved Scenario** | **NO** |

#####<a name="3.1.1.2"> Test Case
 
|<empty>  |<empty>  |
|-------|-----|
| **Test ID**              | BVT\_SMB2Basic\_QueryDir\_WriteFlush\_ChangeNotify\_Read |
| **Description**         | This test case is designed to test whether server can handle common QUERY, WRITE, FLUSH, CHANGE\_NOTIFY operations. |
| **Prerequisites**   | |
| **Test Execution Steps** | From client1 query information on an open of a directory then open the sub directory according to the queried info and register change notify on the sub directory |
||   NEGOTIATE|  
||   ECHO   |  
||  SESSION\_SETUP |  
||    TREE\_CONNECT  |  
||  CREATE  | 
||   QUERY\_DIRECTORY  |
||   CLOSE|  
||   CREATE (Directory, e.g. dir1 get from QUERY\_DIRECTORY response) | 
||   CHANGE\_NOTIFY (with SMB2\_WATCH\_TREE for Flags AND FILE\_NOTIFY\_CHANGE\_LAST\_WRITE for CompletionFilter)|                                                        
||  From client2 create a new file in the sub directory where client1 registered change notify   |  
||NEGOTIATE  |   
||SESSION\_SETUP| 
||TREE\_CONNECT|
||CREATE (File: new file in dir1) | 
||WRITE|
||FLUSH |
||From client1 to expect a CHANGE\_NOTIFY response| 
||Expect to receive CHANGE\_NOTIFY response| 
||CLOSE |
|| From client2 close the new created file| 
||CLOSE|
||TREE\_DISCONNECT|
||LOGOFF|
||From client1 open the new file created by client2 |    
||CREATE(File: the new file created by client2 in dir1)|    
||READ | 
||CLOSE | 
|| TREE\_DISCONNECT | 
|| LOGOFF|   
| **Cleanup** | |

####<a name="3.1.2"> SMB2Basic\_CanncelRegisteredChangeNotify

#####<a name="3.1.2.1"> Scenario

| **Description**               | Verify that CANCEL request cancels CHANGE\_NOTIFY request when there’s no CHANGE\_NOTIFY response from server                       |
|-------------------------------|-------------------------------------------------------------------------------------------------------------------------------------|
| **Message Sequence**          | 1.  Start a client to create a file by sending the following requests: 1. NEGOTIATE; 2. SESSION\_SETUP; 3. TREE\_CONNECT; 4. CREATE 
|                               | 2.  Client starts to register CHANGE\_NOTIFY on directory.                                                                           |
|                               | 3.  Client starts to cancel the registered CHANGE\_NOTIFY on directory. |                                                             
|                               |4.  Tear down the client by sending the following requests: 1. CLOSE; 2. TREE\_DISCONNECT; 3. LOG\_OFF                               |
| **Cluster Involved Scenario** | **NO**                                                                                                                              |

#####<a name="3.1.2.2"> Test Case

|                          |                                                                                                                                              |
|--------------------------|----------------------------------------------------------------------------------------------------------------------------------------------|
| **Test ID**              | BVT\_SMB2Basic\_CancelRegisteredChangeNotify                                                                                                 |
| **Description**         | This test case is designed to verify that CANCEL request cancels CHANGE\_NOTIFY request when there's no CHANGE\_NOTIFY response from server. |
| **Prerequisites**        |                                                                                                                                              |
| **Test Execution Steps** | NEGOTIATE |                                                                                                                                   
|                          |SESSION\_SETUP |                                                                                                                               
|                          |TREE\_CONNECT|                                                                                                                                 
|                          |CREATE (Directory)|                                                                                                                            
|                          | CHANGE\_NOTIFY (FILE\_NOTIFY\_CHANGE\_LAST\_WRITE for CompletionFilter)  |                                                                     
|                          |CANCEL |                                                                                                                                        
|                          | Expect STATUS\_CANCELLED in CHANGE\_NOTIFY response |                                                                                          
|                          | CLOSE |                                                                                                                                        
|                          | TREE\_DISCONNECT |                                                                                                                             
|                          | LOGOFF                                                                                                                                       |
| **Cleanup**              |                                                                                                                                              |

####<a name="3.1.3"> SMB2Basic\_QueryAndSet\_FileInfo

#####<a name="3.1.3.1"> Scenario

| **Description**               | Query and set the info for a file                                                                             |
|-------------------------------|---------------------------------------------------------------------------------------------------------------|
| **Message Sequence**          | 1.  Starts a client by sending the following requests: 1. NEGOTIATE; 2. SESSION\_SETUP; 3. TREE\_CONNECT.     |  
|                               | 2.  Client sends CREATE request with desired access set to CENERIC\_READ and CENERIC\_WRITE to create a file. | 
|                               | 3.  Client sends QUERY\_INFO request to query file attributes.                                                | 
|                               | 4.  Convert file basic information                                                                            | 
|                               | 5.  Client sends SetFileAttributes request to set LastAccessTime for the file                                 | 
|                               | 6.  Client sends QUERY request to query file attributes.                                                      | 
|                               | 7.  Convert lastAccessTime in QUERY\_INFO response after SET\_INFO.                                           | 
|                               | 8.  Tear down the client by sending the following requests: 1. CLOSE; 2. TREE\_DISCONNECT; 3. LOG\_OFF"       |
| **Cluster Involved Scenario** | NO                                                                                                            |

#####<a name="3.1.3.2"> Test Case

|                          |                                                                                                                            |
|--------------------------|----------------------------------------------------------------------------------------------------------------------------|
| **Test ID**              | BVT\_SMB2Basic\_QueryAndSet\_FileInfo                                                                                      |
| **Description**         | Query and set the info for a file                                                                                          |
| **Prerequisites**        |                                                                                                                            |
| **Test Execution Steps** | NEGOTIATE                                                                                                                  |
|                          |SESSION\_SETUP                                                                                                              |
|                          | TREE\_CONNECT                                                                                                              | 
|                          |CREATE (File, with desired access GENERIC\_WRITE and GENERIC\_READ)                                                         |
|                          |Parse FileBasicInformation from CREATE response                                                                             |
|                          |QUERY\_INFO (with SMB2\_0\_INFO\_FILE for InfoType and FileBasicInformation for FileInfoClass)                              |
|                          |SET\_INFO (with SMB2\_0\_INFO\_FILE for InfoType and FileBasicInformation.LastAccessTime)                                   |
|                          |QUERY\_INFO (with SMB2\_0\_INFO\_FILE for InfoType and FileBasicInformation for FileInfoClass) to verify if set info works  |
|                          |CLOSE                                                                                                                       |
|                          |TREE\_DISCONNECT                                                                                                            |
|                          |LOGOFF                                                                                                                      |
| **Cleanup**              |                                                                                                                            |

####<a name="3.1.4"> SMB2Basic\_LockAndUnLock

#####<a name="3.1.4.1"> Scenario

| **Description**               | This test case is designed to test whether server can handle WRITE of locking content correctly. |
|-------------------------------|--------------------------------------------------------------------------------------------------|
| **Message Sequence**          | **From client1 open a file and lock a specific range**                                           
|                               | NEGOTIATE                                                                                        | 
|                               | SESSION\_SETUP                                                                                   | 
|                               | TREE\_CONNECT                                                                                    |
|                               | CREATE (File)                                                                                    | 
|                               | LOCK (with SMB2\_LOCKFLAG\_SHARED\_LOCK in SMB2\_LOCK\_ELEMENT)                                  | 
|                               | WRITE                                                                                            | 
|                               | **From client2 open the same file and try to read and write the locking range**                  | 
|                               | NEGOTIATE                                                                                        | 
|                               | SESSION\_SETUP                                                                                   | 
|                               | TREE\_CONNECT                                                                                    | 
|                               | CREATE (File)                                                                                    | 
|                               | READ (the locking range, expect success)                                                         | 
|                               | WRITE (the locking range, expect fail)                                                           | 
|                               | **From client1 unlock the range**                                                                | 
|                               | LOCK (with SMB2\_LOCKFLAG\_UNLOCK in SMB2\_LOCK\_ELEMENT)                                        | 
|                               | CLOSE                                                                                            | 
|                               | TREE\_DISCONNECT                                                                                 | 
|                               | LOGOFF                                                                                           | 
|                               | **From client2 try to write the range**                                                          | 
|                               | WRITE (the locking range, expect success)                                                        | 
|                               | CLOSE                                                                                            | 
|                               | TREE\_DISCONNECT                                                                                 | 
|                               | LOGOFF                                                                                           |
| **Cluster Involved Scenario** | **NO**                                                                                           |

#####<a name="3.1.4.2"> Test Case

|                          |                                                                                       |
|--------------------------|---------------------------------------------------------------------------------------|
| **Test ID**              | BVT\_SMB2Basic\_LockAndUnLock                                                         |
| **Description**         | Verify locking range could not be written and after unlock the range could be written |
| **Prerequisites**        |                                                                                       |
| **Test Execution Steps** | **From client1 open a file and lock a specific range**                                |
|                          |NEGOTIATE                                                                              |
|                          |SESSION\_SETUP                                                                         |
|                          |TREE\_CONNECT                                                                          |
|                          |CREATE (File)                                                                          |
|                          |LOCK (with SMB2\_LOCKFLAG\_SHARED\_LOCK in SMB2\_LOCK\_ELEMENT)                        |
|                          | WRITE                                                                                 | 
|                          | **From client2 open the same file and try to read and write the locking range**       | 
|                          | NEGOTIATE                                                                             | 
|                          | SESSION\_SETUP                                                                        |  
|                          | TREE\_CONNECT                                                                         | 
|                          | CREATE (File)                                                                         | 
|                          | READ (the locking range, expect success)                                              | 
|                          | WRITE (the locking range, expect fail)                                                | 
|                          | **From client1 unlock the range**                                                     | 
|                          | LOCK (with SMB2\_LOCKFLAG\_UNLOCK in SMB2\_LOCK\_ELEMENT)                             | 
|                          | CLOSE                                                                                 | 
|                          | TREE\_DISCONNECT                                                                      | 
|                          | LOGOFF                                                                                | 
|                          | **From client2 try to write the range**                                               | 
|                          | WRITE (the locking range, expect success)                                             | 
|                          | CLOSE                                                                                 | 
|                          | TREE\_DISCONNECT                                                                      | 
|                          | LOGOFF                                                                                |
| **Cleanup**              |                                                                                       |

####<a name="3.1.5"> MultiCredit

#####<a name="3.1.5.1"> Scenario

| **Description**               | Send request which consume more than 1 credit              |
|-------------------------------|------------------------------------------------------------|
| **Message Sequence**          | NEGOTIATE                                                  |
|                               | SESSION\_SETUP                                             | 
|                               | TREE\_CONNECT                                              | 
|                               | CREATE (File and request multiple credit at the same time) | 
|                               | Send request which consumes more than 1 credit             | 
|                               | CLOSE                                                      | 
|                               | TREE\_DISCONNECT                                           | 
|                               | LOGOFF                                                     |
| **Cluster Involved Scenario** | NO                                                         |

#####<a name="3.1.5.2"> Test Case

|                          |                                                                                                               |
|--------------------------|---------------------------------------------------------------------------------------------------------------|
| **Test ID**              | BVT\_MultiCredit\_OneRequestWithMultiCredit                                                                   |
| **Description**         | This test case is designed to test whether server can handle one request which consumes more than one credit. |
| **Prerequisites**        |                                                                                                               |
| **Test Execution Steps** | NEGOTIATE                                                                                                     | 
|                          | SESSION\_SETUP                                                                                                | 
|                          | TREE\_CONNECT                                                                                                 | 
|                          | CREATE (File and request multiple credit at the same time)                                                    | 
|                          | WRITE request which consumes more than 1 credits                                                              | 
|                          | READ request which consumes more than 1 credits                                                               | 
|                          | CLOSE                                                                                                         | 
|                          | TREE\_DISCONNECT                                                                                              | 
|                          | LOGOFF                                                                                                        |
| **Cleanup**              |                                                                                                               |

####<a name="3.1.6"> Negotiation

#####<a name="3.1.6.1"> Scenario

|                               |                                                                   |
|-------------------------------|-------------------------------------------------------------------|
| **Description**               | SMB 3 protocol negotiation, this is non-cluster involved scenario |
| **Message Sequence**          | SMB\_COM\_NEGOTIATE (Optional)                                    |  
|                               | NEGOTIATE                                                         |
| **Cluster Involved Scenario** | NO                                                                |

#####<a name="3.1.6.2"> Test Case

|                          |                                                                                                    |
|--------------------------|----------------------------------------------------------------------------------------------------|
| **Test ID**              | BVT\_Negotiate\_Compatible\_Wildcard                                                               |
| **Description**         | This test case is designed to test whether server can handle NEGOTIATE with Smb2 dialect wildcard. |
| **Prerequisites**        |                                                                                                    |
| **Test Execution Steps** | 1.  Client sends SMB\_COM\_NEGOTIATE containing SMB2.??? Dialect and SMB2.002                      |
|                          | 2.  Server returns SMB2 NEGOTIATE response with SMB2.FF dialect                                    | 
|                          | 3.  Client sends SMB2 NEGOTIATE request containing SMB2.002, SMB2.1, SMB3 dialects                 | 
|                          | 4.  Server returns SMB2 NEGOTIATE response with SMB3 dialect                                       |
| **Cleanup**              |                                                                                                    |


|                          |                                                                  |
|--------------------------|------------------------------------------------------------------|
| **Test ID**              | BVT\_Negotiate\_Compatible\_2002                                 |
| **Description**         | Ensure server could handle compatible negotiate                  |
| **Prerequisites**        |                                                                  |
| **Test Execution Steps** | 1.  Client sends SMB\_COM\_NEGOTIATE containing SMB2.002         |
|                          |  2.  Server returns SMB2 NEGOTIATE response with SMB2.002 dialect|
| **Cleanup**              |                                                                  |


|                          |                                                                                                |
|--------------------------|------------------------------------------------------------------------------------------------|
| **Test ID**              | BVT\_Negotiate\_SMB2002                                                                        |
| **Description**         | This test case is designed to test whether server can handle NEGOTIATE with Smb 2.002 dialect. |
| **Prerequisites**        |                                                                                                |
| **Test Execution Steps** | 1.  Client sends SMB2 NEGOTIATE containing SMB2.002                                            |
|                          | 2.  Server returns SMB2 NEGOTIATE response with SMB2.002 dialect                               |
| **Cleanup**              |                                                                                                |


|                          |                                                                                                  |
|--------------------------|--------------------------------------------------------------------------------------------------|
| **Test ID**              | BVT\_Negotiate\_SMB21                                                                            |
| **Description**         | This test case is designed to test whether server can handle NEGOTIATE with Smb 2.1 dialect.     |
| **Prerequisites**        |                                                                                                  |
| **Test Execution Steps** | 1.  Client sends SMB2 NEGOTIATE containing SMB2.002 and SMB2.1                                   |
|                          | 2.  Server returns SMB2 NEGOTIATE response with the max common dialect client and server support |
| **Cleanup**              |                                                                                                  |


|                          |                                                                                                  |
|--------------------------|--------------------------------------------------------------------------------------------------|
| **Test ID**              | BVT\_Negotiate\_SMB30                                                                            |
| **Description**         | This test case is designed to test whether server can handle NEGOTIATE with Smb 3.0 dialect.     |
| **Prerequisites**        |                                                                                                  |
| **Test Execution Steps** | 1.  Client sends SMB2 NEGOTIATE containing SMB2.002, SMB2.1 and SMB3.0                           |
|                          | 2.  Server returns SMB2 NEGOTIATE response with the max common dialect client and server support |
| **Cleanup**              |                                                                                                  |


|                          |                                                                                                  |
|--------------------------|--------------------------------------------------------------------------------------------------|
| **Test ID**              | BVT\_Negotiate\_SMB302                                                                           |
| **Description**         | This test case is designed to test whether server can handle NEGOTIATE with Smb 3.02 dialect.    |
| **Prerequisites**        |                                                                                                  |
| **Test Execution Steps** | 1.  Client sends SMB2 NEGOTIATE containing SMB2.002, SMB2.1, SMB3.0 and SMB3.02                  |
|                          | 2.  Server returns SMB2 NEGOTIATE response with the max common dialect client and server support |
| **Cleanup**              |                                                                                                  |


|                          |                                                                                                    |
|--------------------------|----------------------------------------------------------------------------------------------------|
| **Test ID**              | BVT\_Negotiate\_SigningEnabled                                                                     |
| **Description**         | This test case is designed to test whether server can handle NEGOTIATE with Signing Enabled.       |
| **Prerequisites**        |                                                                                                    |
| **Test Execution Steps** | 1.  Client sends NEGOTIATE request containing SMB2.002, SMB2.1, SMB3 dialects with signing enabled |
|                          | 2.  Server returns NEGOTIATE response with SMB3 dialect                                            |
| **Cleanup**              |                                                                                                    |


|                          |                                                                                                                                                                            |
|--------------------------|----------------------------------------------------------------------------------------------------------------------------------------------------------------------------|
| **Test ID**              | BVT\_Negotiate\_SMB311                                                                                                                                                     |
| **Description**         | This test case is designed to test whether server (including the server doesn't implement dialect 3.11) can handle NEGOTIATE with Smb 3.11 dialect and Negotiate Contexts. |
| **Prerequisites**        |                                                                                                                                                                            |
| **Test Execution Steps** | 1.  Client send Negotiate request with dialect SMB 3.11, SMB2\_PREAUTH\_INTEGRITY\_CAPABILITIES context and SMB2\_ENCRYPTION\_CAPABILITIES context.                        |
|                          | 2.  Server returns correct SMB2 NEGOTIATE response according to their supported dialect.                                                                                   |
| **Cleanup**              |                                                                                                                                                                            |


|                          |                                                                                                                                                       |
|--------------------------|-------------------------------------------------------------------------------------------------------------------------------------------------------|
| **Test ID**              | BVT\_Negotiate\_SMB311\_Preauthentication                                                                                                             |
| **Description**         | This test case is designed to test whether server can handle NEGOTIATE with Smb 3.11 dialect and SMB2\_PREAUTH\_INTEGRITY\_CAPABILITIES context only. |
| **Prerequisites**        | The server implements dialect 3.11.                                                                                                                   |
| **Test Execution Steps** | 1.  Client send Negotiate request with dialect SMB 3.11, SMB2\_PREAUTH\_INTEGRITY\_CAPABILITIES context.                                              |
|                          | 2.  Server returns SMB2 NEGOTIATE response with dialect 3.11 and the correct SMB2\_PREAUTH\_INTEGRITY\_CAPABILITIES context.                          |
| **Cleanup**              |                                                                                                                                                       |


|                          |                                                                                                                                                       |
|--------------------------|-------------------------------------------------------------------------------------------------------------------------------------------------------------------------------------------|
| **Test ID**              | BVT\_Negotiate\_SMB311\_Preauthentication\_Encryption\_CCM                                                                                                                                |
| **Description**         | This test case is designed to test whether server can handle NEGOTIATE with Smb 3.11 dialect and SMB2\_PREAUTH\_INTEGRITY\_CAPABILITIES context and SMB2\_ENCRYPTION\_CAPABILITIES context with AES-128-CCM preferred. |
| **Prerequisites**        | The server implements dialect 3.11.                                                                                                                                                       |
| **Test Execution Steps** | 1.  Client send Negotiate request with dialect SMB 3.11, SMB2\_PREAUTH\_INTEGRITY\_CAPABILITIES context and SMB2\_ENCRYPTION\_CAPABILITIES context with AES-128-CCM preferred.            |
|                          | 2.  Server returns SMB2 NEGOTIATE response with dialect 3.11 and the correct Ciphers in SMB2\_ENCRYPTION\_CAPABILITIES context.                                                           |
| **Cleanup**              |                                                                                                                                                                                           |


|                          |                                                                                                                                                       |
|--------------------------|-------------------------------------------------------------------------------------------------------------------------------------------------------------------------------------------|
| **Test ID**              | BVT\_Negotiate\_SMB311\_Preauthentication\_Encryption\_GCM                                                                                                                                |
| **Description**         | This test case is designed to test whether server can handle NEGOTIATE with Smb 3.11 dialect and SMB2\_PREAUTH\_INTEGRITY\_CAPABILITIES context and SMB2\_ENCRYPTION\_CAPABILITIES context with AES-128-GCM preferred. |
| **Prerequisites**        | The server implements dialect 3.11.                                                                                                                                                       |
| **Test Execution Steps** | 1.  Client send Negotiate request with dialect SMB 3.11, SMB2\_PREAUTH\_INTEGRITY\_CAPABILITIES context and SMB2\_ENCRYPTION\_CAPABILITIES context with AES-128-GCM preferred.            |
|                          | 2.  Server returns SMB2 NEGOTIATE response with dialect 3.11 and the correct Ciphers in SMB2\_ENCRYPTION\_CAPABILITIES  context.                                                          |
| **Cleanup**              |                                                                                                                                                                                           |


####<a name="3.1.7"> MultipleChannel

#####<a name="3.1.7.1"> Scenario

|                               |                                                |
|-------------------------------|------------------------------------------------|
| **Description**               | Bind session to multiple connections           |
| **Message Sequence**          | **Create main channel**                        |
|                               | NEGOTIATE                                      | 
|                               | SESSION\_SETUP                                 | 
|                               | TREE\_CONNECT (IPC$)                           | 
|                               | IOCTL (FSCTL\_QUERY\_NETWORK\_INTERFACE\_INFO) | 
|                               | TREE\_CONNECT                                  | 
|                               | CREATE                                         | 
|                               | WRITE                                          | 
|                               | **Create alterative channel**                  | 
|                               | NEGOTIATE                                      | 
|                               | SESSION\_SETUP (SMB2\_SESSION\_FLAG\_BINDING)  | 
|                               | READ                                           | 
|                               | CLOSE                                          | 
|                               | TREE\_DISCONNECT                               | 
|                               | LOGOFF                                         |
| **Cluster Involved Scenario** | **NO**                                         |


#####<a name="3.1.7.2"> Test Case

|                          |                                                                                                                                     |
|--------------------------|-------------------------------------------------------------------------------------------------------------------------------------|
| **Test ID**              | BVT\_MultipleChannel\_NicRedundantOnBoth                                                                                            |
| **Description**         | This test case is designed to test the basic functionality of Multiple Channel, assuming that both client and server have two NICs. |
| **Prerequisites**        |                                                                                                                                     |
| **Test Execution Steps** | SETUP\_CONNECTION from client NIC\_1 to SUT NIC\_1                                                                                  |
|                          | NEGOTIATE                                                                                                                           | 
|                          | SESSION\_SETUP                                                                                                                      | 
|                          | TREE\_CONNECT                                                                                                                       | 
|                          | CREATE                                                                                                                              | 
|                          | WRITE                                                                                                                               | 
|                          | SETUP\_CONNECTION from client NIC\_2 to SUT NIC\_2                                                                                  | 
|                          | NEGOTIATE                                                                                                                           | 
|                          | SESSION\_SETUP binding to the previous one                                                                                          | 
|                          | TREE\_CONNECT                                                                                                                       | 
|                          | CREATE                                                                                                                              | 
|                          | READ                                                                                                                                | 
|                          | Verify WRITE and READ data should be identical                                                                                      |
| **Cleanup**              |                                                                                                                                     |


####<a name="3.1.8"> CopyOffLoad

#####<a name="3.1.8.1"> Scenario

|                               |                                                           |
|-------------------------------|-----------------------------------------------------------|
| **Description**               | Offload the copy operation to intelligent storage devices |
| **Message Sequence**          | NEGOTIATE                                                 |   
|                               | SESSION\_SETUP                                            |    
|                               | TREE\_CONNECT                                             |   
|                               | CREATE                                                    |   
|                               | IOCtl with FSCTL\_OFFLOAD\_READ                           |    
|                               | IOCtl with FSCTL\_OFFLOAD\_WRITE                          |    
|                               | READ                                                      |    
|                               | CLOSE                                                     |    
|                               | TREE\_DISCONNECT                                          |   
|                               | LOGOFF                                                    |
| **Cluster Involved Scenario** | NO                                                        |


#####<a name="3.1.8.2"> Test Case

|                          |                                                                                                                               |
|--------------------------|-------------------------------------------------------------------------------------------------------------------------------|
| **Test ID**              | BVT\_CopyOffload                                                                                                              |
| **Description**         | This test case is designed to test whether server can handle offload copy correctly when copy content between two files.      |
| **Prerequisites**        |                                                                                                                               |
| **Test Execution Steps** | 1.  Client sends NEGOTIATE request                                                                                            |
|                          | 2.  Server sends NEGOTIATE response                                                                                           |   
|                          | 3.  Client sends SESSION\_SETUP request                                                                                       | 
|                          | 4.  Server sends SESSION\_SETUP response                                                                                      | 
|                          | 5.  According to the status code of last step, client may send more SESSION\_SETUP request as needed                          |   
|                          | 6.  Client sends TREE\_CONNECT request                                                                                        |  
|                          | 7.  Server sends TREE\_CONNECT response                                                                                       | 
|                          | 8.  Client sends CREATE request to create a test file as source of offload copy.                                              | 
|                          | 9.  Server sends CREATE response                                                                                              | 
|                          | 10. Client sends WRITE request to prepare content test file.                                                                  | 
|                          | 11. Server sends WRITE response.                                                                                              | 
|                          | 12. Client sends FLUSH request to make sure the content is written to backend storage.                                        | 
|                          | 13. Server sends FLUSH response.                                                                                              | 
|                          | 14. Client sends IOCTL request with FSCTL\_OFFLOAD\_READ to ask server to generate the token of the content for offload copy. | 
|                          | 15. Server sends IOCTL response                                                                                               | 
|                          | 16. Client sends CREATE request to create another file as destination of offload copy.                                        | 
|                          | 17. Server sends CREATE response.                                                                                             | 
|                          | 18. Client sends IOCTL request with FSCTL\_OFFLOAD\_WRITE to ask server to copy the content from source to destination.       | 
|                          | 19. Server sends IOCTL response                                                                                               | 
|                          | 20. Client sends READ request                                                                                                 | 
|                          | 21. Server sends READ response                                                                                                | 
|                          | 22. Compare the read content is identical to written content.                                                                 | 
|                          | 23. Client sends CLOSE request                                                                                                | 
|                          | 24. Server sends CLOSE response                                                                                               | 
|                          | 25. Client sends TREE\_DISCONNECT request                                                                                     | 
|                          | 26. Server sends TREE\_DISCONNECT response                                                                                    |
|                          | 27. Client sends LOGOFF request                                                                                               | 
|                          | 28. Server sends LOGOFF response                                                                                              |
| **Cleanup**              |                                                                                                                               |


####<a name="3.1.9"> FileLevelTrim

#####<a name="3.1.9.1"> Scenario

| **Description**               | Trim a range of a file, then read that range again |
|-------------------------------|----------------------------------------------------|
| **Message Sequence**          | NEGOTIATE                                          |
|                               | SESSION\_SETUP                                     | 
|                               | TREE\_CONNECT                                      | 
|                               | CREATE                                             | 
|                               | WRITE                                              | 
|                               | CREATE                                             | 
|                               | IOCTL (with FSCTL\_FILE\_LEVEL\_TRIM)              | 
|                               | CREATE                                             | 
|                               | READ                                               | 
|                               | CLOSE                                              | 
|                               | TREE\_DISCONNECT                                   | 
|                               |  LOGOFF                                            |
| **Cluster Involved Scenario** | NO                                                 |


#####<a name="3.1.9.2"> Test Case

|                          |                                                                                     |
|--------------------------|-------------------------------------------------------------------------------------|
| **Test ID**              | BVT\_FileLevelTrim                                                                  |
| **Description**         | This test case is designed to test basic functionality of FSCTL\_FILE\_LEVEL\_TRIM. |
| **Prerequisites**        |                                                                                     |
| **Test Execution Steps** | NEGOTIATE                                                                           |
|                          | SESSION\_SETUP                                                                      | 
|                          | TREE\_CONNECT                                                                       | 
|                          | CREATE                                                                              | 
|                          | WRITE                                                                               | 
|                          | CREATE                                                                              | 
|                          | IOCTL (with FSCTL\_FILE\_LEVEL\_TRIM)                                               | 
|                          | CREATE                                                                              | 
|                          | READ                                                                                | 
|                          | CLOSE                                                                               | 
|                          | TREE\_DISCONNECT                                                                    | 
|                          | LOGOFF                                                                              |
| **Cleanup**              |                                                                                     |


####<a name="3.1.10"> IntegrityInfo

#####<a name="3.1.10.1"> Scenario

| **Description**               | Underlying ReFS format is required              |
|-------------------------------|-------------------------------------------------|
| **Message Sequence**          | NEGOTIATE                                       |
|                               | SESSION\_SETUP                                  | 
|                               | TREE\_CONNECT                                   | 
|                               | CREATE (File)                                   | 
|                               | IOCTL (with FSCTL\_GET\_INTEGRITY\_INFORMATION) | 
|                               | IOCTL (with FSCTL\_SET\_INTEGRITY\_INFORMATION) | 
|                               | IOCTL (with FSCTL\_GET\_INTEGRITY\_INFORMATION) | 
|                               | CLOSE                                           | 
|                               | TREE\_DISCONNECT                                | 
|                               | LOGOFF                                          |
| **Cluster Involved Scenario** | NO                                              |


#####<a name="3.1.10.2"> Test Case

|                          |                                                                                                                                                                                                      |
|--------------------------|------------------------------------------------------------------------------------------------------------------------------------------------------------------------------------------------------|
| **Test ID**              | BVT\_SetGetIntegrityInfo                                                                                                                                                                             |
| **Description**         | This test case is designed to test whether server can handle IOCTL FSCTL\_GET\_INTEGRITY\_INFORMATION and FSCTL\_SET\_INTEGRITY\_INFORMATION.                                                        |
| **Prerequisites**        |                                                                                                                                                                                                      |
| **Test Execution Steps** | 1.  Client creates a file by sending the following requests: 1. NEGOTIATE; 2. SESSION\_SETUP; 3. TREE\_CONNECT; 4. CREATE                                                                            |
|                          | 2.  Client sends IOCTL request with FSCTL\_GET\_INTEGRITY\_INFORMATION.                                                                                                                              |
|                          | 3.  Client sends IOCTL request with FSCTL\_SET\_INTEGRITY\_INFORMATION after changed the value of the following fields in FSCTL\_SET\_INTEGRIY\_INFO\_INPUT: ChecksumAlgorithm, Flags, and Reserved. | 
|                          | 4.  Client sends IOCTL request with FSCTL\_GET\_INTEGRITY\_INFORMATION.                                                                                                                              | 
|                          | 5.  Tear down the client by sending the following requests: 1. CLOSE; 2. TREE\_DISCONNECT; 3. LOG\_OFF                                                                                               |
| **Cleanup**              |                                                                                                                                                                                                      |


####<a name="3.1.11">DirectoryLeasing

#####<a name="3.1.11.1"> Basic

######<a name="3.1.11.1.1"> Scenario

|                               |                                                           |
|-------------------------------|-----------------------------------------------------------|
| **Description**               | Obtain lease for directory (with lease request v2)        |
| **Message Sequence**          | NEGOTIATE                                                 |
|                               | SESSION\_SETUP                                            | 
|                               | TREE\_CONNECT                                             |  
|                               | CREATE (Directory, with SMB2\_CREATE\_REQUEST\_LEASE\_V2) | 
|                               | LEASE\_BREAK                                              | 
|                               | CLOSE                                                     | 
|                               | TREE\_DISCONNECT                                          | 
|                               | LOGOFF                                                    |
| **Cluster Involved Scenario** | NO                                                        |


######<a name="3.1.11.1.2"> Test Case

|                          |                                                                                                                                                                                                      |
|--------------------------|------------------------------------------------------------------------------------------------------------------------------------------------------------------------------------------------------|
| **Test ID**              | BVT\_DirectoryLeasing\_ReadWriteHandleCaching                                                                                                                                                        |
| **Description**         | This test case is designed to test whether server can handle READ|WRITE|HANDLE leasing on a directory correctly.                                                                                     |
| **Prerequisites**        |                                                                                                                                                                                                      |
| **Test Execution Steps** | 1.  Client sends NEGOTIATE request                                                                                                                                                                   |
|                          | 2.  Server sends NEGOTIATE response                                                                                                                                                                  | 
|                          | 3.  Client sends SESSION\_SETUP request                                                                                                                                                              | 
|                          | 4.  Server sends SESSION\_SETUP response                                                                                                                                                             |
|                          | 5.  According to the status code of last step, client may send more SESSION\_SETUP request as needed                                                                                                 | 
|                          | 6.  Client sends TREE\_CONNECT request                                                                                                                                                               | 
|                          | 7.  Server sends TREE\_CONNECT response                                                                                                                                                              | 
|                          | 8.  Client sends CREATE request for a directory with SMB2\_CREATE\_REQUEST\_LEASE\_V2, LeaseState setting to SMB2\_LEASE\_READ\_CACHING | SMB2\_LEASE\_WRITE\_CACHING | SMB2\_LEASE\_HANDLE\_CACHING | 
|                          | 9.  Server sends CREATE response                                                                                                                                                                     | 
|                          | 10. Server sends LEASE\_BREAK notification                                                                                                                                                           | 
|                          | 11. Client sends LEASE\_BREAK acknowledgement                                                                                                                                                        | 
|                          | 12. Server sends LEASE\_BREAK response                                                                                                                                                               | 
|                          | 13. Client sends CLOSE request                                                                                                                                                                       | 
|                          | 14. Server sends CLOSE response                                                                                                                                                                      | 
|                          | 15. Client sends TREE\_DISCONNECT request                                                                                                                                                            | 
|                          | 16. Server sends TREE\_DISCONNECT response                                                                                                                                                           | 
|                          | 17. Client sends LOGOFF request                                                                                                                                                                      | 
|                          |  18. Server sends LOGOFF response                                                                                                                                                                    |
| **Cleanup**              |                                                                                                                                                                                                      |


#####<a name="3.1.11.2"> DirectoryLeasing\_LeaseBreakOnMultiClients

######<a name="3.1.11.2.1"> Scenario

| **Description**               | This tests lease break notification when multiple clients request caching lease                                                     |
|-------------------------------|-------------------------------------------------------------------------------------------------------------------------------------|
| **Message Sequence**          | **From client1**                                                                                                                    |
|                               | NEGOTIATE                                                                                                                           | 
|                               | SESSION\_SETUP                                                                                                                      | 
|                               | TREE\_CONNECT                                                                                                                       | 
|                               | CREATE (Directory, with SMB2\_CREATE\_REQUEST\_LEASE\_V2 and lease state SMB2\_LEASE\_READ\_CACHING | SMB2\_LEASE\_HANDLE\_CACHING) | 
|                               | **From client2 to access same directory to trigger leasing break**                                                                  | 
|                               | NEGOTIATE                                                                                                                           | 
|                               | SESSION\_SETUP                                                                                                                      | 
|                               | TREE\_CONNECT                                                                                                                       | 
|                               | CREATE (Directory, with SMB2\_CREATE\_REQUEST\_LEASE\_V2 and lease state SMB2\_LEASE\_READ\_CACHING | SMB2\_LEASE\_HANDLE\_CACHING) | 
|                               | **From client3 to access same directory to trigger leasing break**                                                                  | 
|                               | NEGOTIATE                                                                                                                           | 
|                               | SESSION\_SETUP                                                                                                                      | 
|                               | TREE\_CONNECT                                                                                                                       | 
|                               | CREATE (with DELETE)                                                                                                                | 
|                               | **From client1 and client2**                                                                                                        | 
|                               | Receive LEASE\_BREAK                                                                                                                | 
|                               | Send LEASE\_BREAK\_ACK                                                                                                              | 
|                               | CLOSE                                                                                                                               | 
|                               | TREE\_DISCONNECT                                                                                                                    | 
|                               | LOGOFF                                                                                                                              |
| **Cluster Involved Scenario** | **NO**                                                                                                                              |


######<a name="3.1.11.2.2"> Test Case

|                          |                                                                                                                                     |
|--------------------------|-------------------------------------------------------------------------------------------------------------------------------------|
| **Test ID**              | BVT\_DirectoryLeasing\_LeaseBreakOnMultiClients                                                                                     |
| **Description**         | Test whether server can handle lease break notification when multiple clients request caching lease.                                |
| **Prerequisites**        |                                                                                                                                     |
| **Test Execution Steps** | **From client1**                                                                                                                    |
|                          | NEGOTIATE                                                                                                                           | 
|                          | SESSION\_SETUP                                                                                                                      | 
|                          | TREE\_CONNECT                                                                                                                       | 
|                          | CREATE (Directory, with SMB2\_CREATE\_REQUEST\_LEASE\_V2 and lease state SMB2\_LEASE\_READ\_CACHING | SMB2\_LEASE\_HANDLE\_CACHING) | 
|                          | **From client2 to access same directory to trigger leasing break**                                                                  | 
|                          | NEGOTIATE                                                                                                                           | 
|                          | SESSION\_SETUP                                                                                                                      | 
|                          | TREE\_CONNECT                                                                                                                       | 
|                          | CREATE (Directory, with SMB2\_CREATE\_REQUEST\_LEASE\_V2 and lease state SMB2\_LEASE\_READ\_CACHING | SMB2\_LEASE\_HANDLE\_CACHING) | 
|                          | **From client3 to access same directory to trigger leasing break**                                                                  | 
|                          | NEGOTIATE                                                                                                                           | 
|                          | SESSION\_SETUP                                                                                                                      | 
|                          | TREE\_CONNECT                                                                                                                       | 
|                          | CREATE (with DELETE)                                                                                                                | 
|                          | **From client1 and client2**                                                                                                        | 
|                          | Receive LEASE\_BREAK                                                                                                                | 
|                          | Send LEASE\_BREAK\_ACK                                                                                                              | 
|                          | CLOSE                                                                                                                               | 
|                          | TREE\_DISCONNECT                                                                                                                    | 
|                          | LOGOFF                                                                                                                              |
| **Cleanup**              |                                                                                                                                     |


####<a name="3.1.12">Encryption

#####<a name="3.1.12.1"> Scenario

|                               |                                                       |
|-------------------------------|-------------------------------------------------------|
| **Description**               | Send and receive commands with encryption enabled     |
| **Message Sequence**          | NEGOTIATE (with SMB2\_GLOBAL\_CAP\_ENCRYPTION)        |
|                               | SESSION\_SETUP                                        | 
|                               | TREE\_CONNECT (expect SMB2\_SHAREFLAG\_ENCRYPT\_DATA) | 
|                               | CREATE                                                | 
|                               | WRITE                                                 | 
|                               | READ                                                  | 
|                               | CLOSE                                                 | 
|                               | TREE\_DISCONNECT                                      | 
|                               | LOGOFF                                                |
| **Cluster Involved Scenario** | NO                                                    |


#####<a name="3.1.12.2"> Test Case

|                          |                                                                                                      |
|--------------------------|------------------------------------------------------------------------------------------------------|
| **Test ID**              | BVT\_Encryption\_GlobalEncryptionEnabled                                                             |
| **Description**         | Ensure server could handle encrypted requests correctly while global encryption is enabled           |
| **Prerequisites**        |                                                                                                      |
| **Test Execution Steps** | 1.  Client sends NEGOTIATE request with SMB2\_GLOBAL\_CAP\_ENCRYPTION                                |
|                          | 2.  Server sends NEGOTIATE response with SMB2\_GLOBAL\_CAP\_ENCRYPTION                               |
|                          | 3.  Client sends SESSION\_SETUP request                                                              |
|                          | 4.  Server sends SESSION\_SETUP response                                                             |
|                          | 5.  According to the status code of last step, client may send more SESSION\_SETUP request as needed |
|                          | 6.  Client sends encrypted TREE\_CONNECT request                                                     |
|                          | 7.  Server sends TREE\_CONNECT response with SMB2\_SHAREFLAG\_ENCRYPT\_DATA                          |
|                          | 8.  Client sends encrypted CREATE request                                                            |
|                          | 9.  Server sends encrypted CREATE response                                                           |
|                          | 10. Client sends encrypted WRITE request                                                             |
|                          | 11. Server sends encrypted WRITE response                                                            |
|                          | 12. Client sends encrypted READ request to read the content written in previous message.             |
|                          | 13. Server sends encrypted READ response                                                             |
|                          | 14. Client check whether the decrypted content is consistent with the original one.                  |
|                          | 15. Client sends encrypted CLOSE request                                                             |
|                          | 16. Server sends encrypted CLOSE response                                                            |
|                          | 17. Client sends encrypted TREE\_DISCONNECT request                                                  |
|                          | 18. Server sends encrypted TREE\_DISCONNECT response                                                 |
|                          | 19. Client sends LOGOFF request                                                                      |
|                          | 20. Server sends LOGOFF response                                                                     |
| **Cleanup**              |                                                                                                      |


|                          |                                                                                                              |
|--------------------------|--------------------------------------------------------------------------------------------------------------|
| **Test ID**              | BVT\_Encryption\_PerShareEncryptionEnabled                                                                   |
| **Description**         | Ensure server could handle encrypted requests correctly while client requests to connect to encrypted share. |
| **Prerequisites**        |                                                                                                              |
| **Test Execution Steps** | 1.  Client sends NEGOTIATE request with SMB2\_GLOBAL\_CAP\_ENCRYPTION                                        |
|                          | 2.  Server sends NEGOTIATE response with SMB2\_GLOBAL\_CAP\_ENCRYPTION                                       |
|                          | 3.  Client sends SESSION\_SETUP request                                                                      |
|                          | 4.  Server sends SESSION\_SETUP response                                                                     |
|                          | 5.  According to the status code of last step, client may send more SESSION\_SETUP request as needed         |
|                          | 6.  Client sends TREE\_CONNECT request to connect an encrypted share                                         |
|                          | 7.  Server sends TREE\_CONNECT response with SMB2\_SHAREFLAG\_ENCRYPT\_DATA                                  |
|                          | 8.  Client sends encrypted CREATE request                                                                    |
|                          | 9.  Server sends encrypted CREATE response                                                                   |
|                          | 10. Client sends encrypted WRITE request                                                                     |
|                          | 11. Server sends encrypted WRITE response                                                                    |
|                          | 12. Client sends encrypted READ request to read the content written in previous message                      |
|                          | 13. Server sends encrypted READ response                                                                     |
|                          | 14. Client check whether the decrypted content is consistent with the original one                           |
|                          | 15. Client sends encrypted CLOSE request                                                                     |
|                          | 16. Server sends encrypted CLOSE response                                                                    |
|                          | 17. Client sends encrypted TREE\_DISCONNECT request                                                          |
|                          | 18. Server sends encrypted TREE\_DISCONNECT response                                                         |
|                          | 19. Client sends LOGOFF request                                                                              |
|                          | 20. Server sends LOGOFF response                                                                             |
| **Cleanup**              |                                                                                                              |

|||
|--------------------------|-------------------------------------------------------------------------------------------------------------------------------------------------------------------|
| **Test ID**              | BVT_Encryption_SMB311                                                                                                                                    |
| **Description**         | This case is to ensure server could handle encrypted requests correctly with dialect 3.11, SMB2\_ENCRYPTION\_CAPABILITIES context.  | 
| **Prerequisites**        | The server implement dialect 3.11.                                                                                                                                           |
| **Test Execution Steps** | 1.  Client sends NEGOTIATE request with dialect 3.11, SMB2\_ENCRYPTION\_CAPABILITIES context. AES-128-GCM and AES-128-CCM are both sent as the cipher algorithms. Server should reply NEGOTIATE response with dialect 3.11, SMB2_ENCRYPTION_CAPABILITIES context and one of the cipher algorithm.                                                                                                                         |
|                          | 2.  Client sends SESSION\_SETUP request and gets response.                                                                                                                   |
|                          | 3.  Client sends encrypted TREE\_CONNECT, Create, Write, Read, Close, TREE\_DISCONNECT and Logoff request and gets successful responses.                                     |
| **Cleanup**              |                                                                                                                                                                               |

|||
|--------------------------|-------------------------------------------------------------------------------------------------------------------------------------------------------------------|
| **Test ID**              | BVT_Encryption_SMB311_CCM                                                                                                                                    |
| **Description**         | This case is to ensure server could handle encrypted requests correctly with dialect 3.11, SMB2\_ENCRYPTION\_CAPABILITIES context and AES-128-CCM as encryption algorithm.  | 
| **Prerequisites**        | The server implement dialect 3.11.                                                                                                                                           |
| **Test Execution Steps** | 1.  Client sends NEGOTIATE request with dialect 3.11, SMB2\_ENCRYPTION\_CAPABILITIES context. AES-128-CCM is as the preferred cipher algorithm. Server should reply NEGOTIATE response with dialect 3.11, SMB2\_ENCRYPTION\_CAPABILITIES context and AES-128-CCM as cipher algorithm.                                                                                                                         |
|                          | 2.  Client sends SESSION\_SETUP request and gets response.                                                                                                                   |
|                          | 3.  Client sends encrypted TREE\_CONNECT, Create, Write, Read, Close, TREE\_DISCONNECT and Logoff request and gets successful responses.                                     |
| **Cleanup**              |                                                                                                                                                                               |

|||
|--------------------------|------------------------------------------------------------------------------------------------------------------------------------------------------------------------------|
| **Test ID**              | BVT_Encryption_SMB311_GCM                                                                                                                                                 |
| **Description**         | This case is to ensure server could handle encrypted requests correctly with dialect 3.11, SMB2\_ENCRYPTION\_CAPABILITIES context and AES-128-GCM as encryption algorithm.   |
| **Prerequisites**        | The server implement dialect 3.11.                                                                                                                                           |
| **Test Execution Steps** | 1.  Client sends NEGOTIATE request with dialect 3.11, SMB2\_ENCRYPTION\_CAPABILITIES context. AES-128-GCM is as the preferred cipher algorithm. Server should reply NEGOTIATE response with dialect 3.11, SMB2\_ENCRYPTION\_CAPABILITIES context and AES-128-GCM as cipher algorithm.            | 
|                          | 2.  Client sends SESSION\_SETUP request and gets response.                                                                                                                   |
|                          | 3.  Client sends encrypted TREE\_CONNECT, Create, Write, Read, Close, TREE\_DISCONNECT and Logoff request, and gets successful  responses.                                   |
| **Cleanup**              |                                                                                                                                                                              |

####<a name="3.1.13"> AppInstanceId

#####<a name="3.1.13.1"> Scenario

|                               |                                          |
|-------------------------------|------------------------------------------|
| **Description**               | Client cluster failover                  |
| **Message Sequence**          | ***Based on NIC1, create Client1:***     |
|                               | NEGOTIATE                                |
|                               | SESSION\_SETUP                           |
|                               | TREE\_CONNECT                            | 
|                               | CREATE (With AppID)                      | 
|                               | WRITE                                    | 
|                               | ***Switch to NIC2 and create Client2:*** | 
|                               | NEGOTIATE                                | 
|                               | SESSION\_SETUP                           | 
|                               | TREE\_CONNECT                            | 
|                               | CREATE (With the same AppID)             | 
|                               | READ                                     | 
|                               | CLOSE                                    | 
|                               | TREE\_DISCONNECT                         | 
|                               | LOGOFF                                   |
| **Cluster Involved Scenario** | **NO**                                   |

#####<a name="3.1.13.2"> Test Case

|||
|---|---|
|**Test ID**|BVT_AppInstanceId|
|**Description**|Check when client fails over to a new client, the previous opened file can be reopened with the same AppInstanceId. |
|**Prerequisites**||
|**Test Execution Steps**|Via NIC1|
||1. Start the first client by sending the following requests: NEGOTIATE; SESSION_SETUP; TREE_CONNECT|
||2. The first client sends CREATE request for exclusive open with SMB2_CREATE_APP_INSTANCE_ID create context.|
||3. The first client sends WRITE request.|
||Via NIC2|
||4. Start the second client by sending the following requests: NEGOTIATE; SESSIONSETUP; TREE_CONNECT|
||5. The second client sends CREATE request for exclusive open with the same SMB2_CREATE_APP_INSTANCE_ID of the first client.|
||6. The second client sends READ request.|
||Via NIC1|
||7. The first client sends another WRITE request.|
||Via NIC2|
||8. Tear down the second client by sending the following requests: CLOSE; TREE_DISCONNECT; LOG_OFF; DISCONNECT|
|**Cleanup**||

####<a name="3.1.14"> AppInstanceVersion

#####<a name="3.1.14.1"> Scenario

|||
|---|---|
|**Description**|Client cluster failover v2|
|**Message Sequence**|**Client1:**|
||NEGOTIATE|
||SESSION_SETUP|
||TREE_CONNECT|
||CREATE (With AppInstanceID and AppInstanceVersion)|
||**Client2:**|
||NEGOTIATE|
||SESSION_SETUP|
||TREE_CONNECT|
||CREATE (With the same AppInstanceID and same or different AppInstanceVersion)|
||**Client1:**|
||Write and check the result|
|**Cluster Involved Scenario**|**NO**|


#####<a name="3.1.14.2"> Test Case

|||
|---|---|
|**Test ID**|BVT_AppInstanceVersion_SMB311_GreaterVersion|
|**Description**|Check when client fails over to a new client, the previous opened file can be reopened with a greater AppInstanceVersion.|
|**Prerequisites**|The server implements dialect 3.11.|
|**Test Execution Steps**|1. Start the first client by sending the following requests: NEGOTIATE; SESSION_SETUP; TREE_CONNECT.|
||2. The first client sends CREATE request with AppInstanceVersionHigh = 1, AppInstanceVersionLow = 0.|
||3. Start the second client by sending the following requests: NEGOTIATE; SESSIONSETUP; TREE_CONNECT.|
||4. The second client sends CREATE request with AppInstanceVersionHigh = 2, AppInstanceVersionLow = 1 and succeeds.|
||5. Client1 sends another WRITE request.|
||6. The first client sends another WRITE request and failed since the open is closed.|
||7. Tear down the two clients by sending the following requests: CLOSE; TREE_DISCONNECT; LOG_OFF; DISCONNECT|
|**Cleanup**||


|||
|---|---|
|**Test ID**|BVT_AppInstanceVersion_SMB311_SameVersion|
|**Description**|Check when client fails over to a new client, the previous opened file can NOT be reopened with the same AppInstanceVersion.|
|**Prerequisites**|The server implements dialect 3.11.|
|**Test Execution Steps**|1. Start the first client by sending the following requests: NEGOTIATE; SESSION_SETUP; TREE_CONNECT.|
||2. The first client sends CREATE request with AppInstanceVersionHigh = 1, AppInstanceVersionLow = 0.|
||3. Start the second client by sending the following requests: NEGOTIATE; SESSIONSETUP; TREE_CONNECT.|
||4. The second client sends CREATE request with AppInstanceVersionHigh = 2, AppInstanceVersionLow = 0 and succeeds.|
||5. Client1 sends another WRITE request and failed since the open is closed.|
||6. Client1 sends another CREATE request with same AppInstanceVersion as Client2 and gets STATUS_FILE_FORCED_CLOSED.|
||7. Tear down the two clients by sending the following requests: CLOSE; TREE_DISCONNECT; LOG_OFF; DISCONNECT|
|**Cleanup**||


|||
|---|---|
|**Test ID**|BVT_AppInstanceVersion_SMB311_LowerAppInstanceVersionHigh|
|**Description**|Check when client fails over to a new client, the previous opened file can NOT be reopened with lower AppInstanceVersion.AppInstanceVersionHigh.|
|**Prerequisites**|The server implements dialect 3.11.|
|**Test Execution Steps**|1. Start the first client by sending the following requests: NEGOTIATE; SESSION_SETUP; TREE_CONNECT.|
||2. The first client sends CREATE request with AppInstanceVersionHigh = 2, AppInstanceVersionLow = 0.|
||3. Start the second client by sending the following requests: NEGOTIATE; SESSIONSETUP; TREE_CONNECT.|
||4. The second client sends CREATE request with AppInstanceVersionHigh = 1, AppInstanceVersionLow = 0 and gets failure.|
||5. Client1 sends another WRITE request and succeeds since the open is not closed.|
||6. Tear down the two clients by sending the following requests: CLOSE; TREE_DISCONNECT; LOG_OFF; DISCONNECT|
|**Cleanup**||


|||
|---|---|
|**Test ID**|BVT_AppInstanceVersion_SMB311_LowerAppInstanceVersionLow|
|**Description**|Check when client fails over to a new client, the previous opened file can NOT be reopened with lower AppInstanceVersion.AppInstanceVersionLow.|
|**Prerequisites**|The server implements dialect 3.11.|
|**Test Execution Steps**|1. Start the first client by sending the following requests: NEGOTIATE; SESSION_SETUP; TREE_CONNECT.|
||2. The first client sends CREATE request with AppInstanceVersionHigh = 1, AppInstanceVersionLow = 2.|
||3. Start the second client by sending the following requests: NEGOTIATE; SESSIONSETUP; TREE_CONNECT.|
||4. The second client sends CREATE request with AppInstanceVersionHigh = 1, AppInstanceVersionLow = 1 and gets failure.|
||5. Client1 sends another WRITE request and succeeds since the open is not closed.|
||6. Tear down the two clients by sending the following requests: CLOSE; TREE_DISCONNECT; LOG_OFF; DISCONNECT|
|**Cleanup**||


####<a name="3.1.15">DurableHandle

#####<a name="3.1.15.1"> Scenario

|||
|---|---|
|**Description**|DurableHandle|
|**Message Sequence**|NEGOTIATE|
||SESSION_SETUP|
||TREE_CONNECT|
||CREATE (With DurableHandleRequest)|
||WRITE|
||NEGOTIATE|
||SESSION_SETUP|
||TREE_CONNECT|
||CREATE (With DurableHandleReconnect)|
||READ|
||CLOSE|
||TREE_DISCONNECT|
||LOGOFF|
|**Cluster Involved Scenario**|**NO**|


#####<a name="3.1.15.2"> Test Case
|||
|---|---|
|**Test ID**|BVT_DurableHandleV1_Reconnect_WithBatchOplock|
|**Description**|This test case is designed to test whether server can create a durable open v1 with batch oplock correctly.|
|**Prerequisites**||
|**Test Execution Steps**|Client sends NEGOTIATE request|
||Server sends NEGOTIATE response|
||Client sends SESSION_SETUP request|
||Server sends SESSION_SETUP response|
||According to the status code of last step, client may send more SESSION_SETUP request as needed|
||Client sends TREE_CONNECT request|
||Server sends TREE_CONNECT response|
||Client sends CREATE request for exclusive open with DurableHandleV1 create context and BatchOpLock|
||Server sends CREATE response|
||Client sends WRITE request|
||Server sends WRITE response|
||Client disconnect|
||Create another client and the following requests are sent via this client|
||Client sends NEGOTIATE request|
||Server sends NEGOTIATE response|
||Client sends SESSION_SETUP request|
||Server sends SESSION_SETUP response|
||According to the status code of last step, client may send more SESSION_SETUP request as needed|
||Client sends CREATE request for exclusive open with DurableHandleReconnectV1 and BatchOpLock|
||Server sends CREATE response|
||Client sends READ request|
||Server sends READ response|
||Client sends CLOSE request|
||Server sends CLOSE response|
||Client sends TREE_DISCONNECT request|
||Server sends TREE_DISCONNECT response|
||Client sends LOGOFF request|
||Server sends LOGOFF response|
|**Cleanup**||


|||
|---|---|
|**Test ID**|BVT_DurableHandleV1_Reconnect_WithLeaseV1|
|**Description**|Test reconnect with DurableHandleV1 and LeaseV1 context. |
|**Prerequisites**||
|**Test Execution Steps**|Client sends NEGOTIATE request|
||Server sends NEGOTIATE response|
||Client sends SESSION_SETUP request|
||Server sends SESSION_SETUP response|
||According to the status code of last step, client may send more SESSION_SETUP request as needed|
||Client sends TREE_CONNECT request|
||Server sends TREE_CONNECT response|
||Client sends CREATE request for exclusive open with DurableHandleV1 and LeaseV1 create context|
||Server sends CREATE response|
||Client sends WRITE request|
||Server sends WRITE response|
||Client disconnect|
||Create another client and the following requests are sent via this client|
||Client sends NEGOTIATE request|
||Server sends NEGOTIATE response|
||Client sends SESSION_SETUP request|
||Server sends SESSION_SETUP response|
||According to the status code of last step, client may send more SESSION_SETUP request as needed|
||Client sends CREATE request for exclusive open with DurableHandleReconnectV1 and LeaseV1 create context|
||Server sends CREATE response|
||Client sends READ request|
||Server sends READ response|
||Client sends CLOSE request|
||Server sends CLOSE response|
||Client sends TREE_DISCONNECT request|
||Server sends TREE_DISCONNECT response|
||Client sends LOGOFF request|
||Server sends LOGOFF response|
|**Cleanup**||


|||
|---|---|
|**Test ID**|BVT_DurableHandleV2_Reconnect_WithBatchOplock|
|**Description**|Test reconnect with DurableHandleV2 and BatchOplock.|
|**Prerequisites**||
|**Test Execution Steps**|Client sends NEGOTIATE request|
||Server sends NEGOTIATE response|
||Client sends SESSION_SETUP request|
||Server sends SESSION_SETUP response|
||According to the status code of last step, client may send more SESSION_SETUP request as needed|
||Client sends TREE_CONNECT request|
||Server sends TREE_CONNECT response|
||Client sends CREATE request for exclusive open with DurableHandleV2 create context and BatchOpLock|
||Server sends CREATE response|
||Client sends WRITE request|
||Server sends WRITE response|
||Client disconnect|
||Create another client and the following requests are sent via this client|
||Client sends NEGOTIATE request|
||Server sends NEGOTIATE response|
||Client sends SESSION_SETUP request|
||Server sends SESSION_SETUP response|
||According to the status code of last step, client may send more SESSION_SETUP request as needed|
||Client sends CREATE request for exclusive open with DurableHandleReconnectV1 and BatchOpLock|
||Server sends CREATE response|
||Client sends READ request|
||Server sends READ response|
||Client sends CLOSE request|
||Server sends CLOSE response|
||Client sends TREE_DISCONNECT request|
||Server sends TREE_DISCONNECT response|
||Client sends LOGOFF request|
||Server sends LOGOFF response|
|**Cleanup**||


|||
|---|---|
|**Test ID**|BVT_DurableHandleV2_Reconnect_WithLeaseV1|
|**Description**|Test reconnect with DurableHandleV2 and LeaseV1 context.|
|**Prerequisites**||
|**Test Execution Steps**|Client sends NEGOTIATE request|
||Server sends NEGOTIATE response|
||Client sends SESSION_SETUP request|
||Server sends SESSION_SETUP response|
||According to the status code of last step, client may send more SESSION_SETUP request as needed|
||Client sends TREE_CONNECT request|
||Server sends TREE_CONNECT response|
||Client sends CREATE request for exclusive open with DurableHandleV2 and LeaseV1 create context|
||Server sends CREATE response|
||Client sends WRITE request|
||Server sends WRITE response|
||Client disconnect|
||Create another client and the following requests are sent via this client|
||Client sends NEGOTIATE request|
||Server sends NEGOTIATE response|
||Client sends SESSION_SETUP request|
||Server sends SESSION_SETUP response|
||According to the status code of last step, client may send more SESSION_SETUP request as needed|
||Client sends CREATE request for exclusive open with DurableHandleReconnectV2 and LeaseV1 create context|
||Server sends CREATE response|
||Client sends READ request|
||Server sends READ response|
||Client sends CLOSE request|
||Server sends CLOSE response|
||Client sends TREE_DISCONNECT request|
||Server sends TREE_DISCONNECT response|
||Client sends LOGOFF request|
||Server sends LOGOFF response|
|**Cleanup**||


|||
|---|---|
|**Test ID**|BVT_PersistentHandle_Reconnect|
|**Description**|Test reconnect with persistent handle |
|**Prerequisites**||
|**Test Execution Steps**|Client sends NEGOTIATE request|
||Server sends NEGOTIATE response|
||Client sends SESSION_SETUP request|
||Server sends SESSION_SETUP response|
||According to the status code of last step, client may send more SESSION_SETUP request as needed|
||Client sends TREE_CONNECT request|
||Server sends TREE_CONNECT response|
||Client sends CREATE request for exclusive open with PersistentHandle create context |
||Server sends CREATE response|
||Client sends WRITE request|
||Server sends WRITE response|
||Client disconnect|
||Create another client and the following requests are sent via this client|
||Client sends NEGOTIATE request|
||Server sends NEGOTIATE response|
||Client sends SESSION_SETUP request|
||Server sends SESSION_SETUP response|
||According to the status code of last step, client may send more SESSION_SETUP request as needed|
||Client sends CREATE request for exclusive open with PersistentHandle |
||Server sends CREATE response|
||Client sends READ request|
||Server sends READ response|
||Client sends CLOSE request|
||Server sends CLOSE response|
||Client sends TREE_DISCONNECT request|
||Server sends TREE_DISCONNECT response|
||Client sends LOGOFF request|
||Server sends LOGOFF response|
|**Cleanup**||


####<a name="3.1.16"> Oplock

#####<a name="3.1.16.1"> Scenario

|||
|---|---|
|**Description**|This scenario is to test whether server can handle Oplock break correctly.|
|**Message Sequence**|**Based on NIC1, create Client1:**|
||NEGOTIATE|
||SESSION_SETUP|
||TREE_CONNECT|
||CREATE (With BatchOplock)|
||WRITE|
||**Switch to NIC2 and create Client2:**|
||NEGOTIATE|
||SESSION_SETUP|
||TREE_CONNECT|
||CREATE|
||**Switch to NIC1 and Client1:**|
||OplockBreakNotification|
||OpLockBreakAcknowlegement|
|**Cluster Involved Scenario**|**NO**|


#####<a name="3.1.16.2"> Test Case

|||
|---|---|
|**Test ID**|BVT_OpLockBreak |
|**Description**|This test case is designed to test whether sever can handle OplockBreak correctly.|
|**Prerequisites**||
|**Test Execution Steps**|Via NIC1|
||Client sends NEGOTIATE request|
||Server sends NEGOTIATE response|
||Client sends SESSION_SETUP request|
||Server sends SESSION_SETUP response|
||According to the status code of last step, client may send more SESSION_SETUP request as needed|
||Client sends TREE_CONNECT request|
||Server sends TREE_CONNECT response|
||Client sends CREATE request with BatchOpLock|
||Server sends CREATE response|
||Via NIC2|
||Create another client and the following requests are sent via this client|
||Client sends NEGOTIATE request|
||Server sends NEGOTIATE response|
||Client sends SESSION_SETUP request|
||Server sends SESSION_SETUP response|
||According to the status code of last step, client may send more SESSION_SETUP request as needed|
||Client sends CREATE request on the same file|
||Via NIC1|
||Server sends OPLOCK_BREAK_NOTIFICATION response|
||Client sends OPLOCK_BREAK_ACKNOWLEDGEMENT request|
||Server sends OPLOCK_BREAK_RESPONSE response|
||Via NIC2|
||Server sends CREATE response|
||Via NIC1|
||Tear down the client by sending CLOSE, TREE_DISCONNECT and LOG_OFF.|
||Via NIC2|
||Tear down the client by sending CLOSE, TREE-CONNECT and LOG_OFF.|
|**Cleanup**||


####<a name="3.1.17">FileLeasing

#####<a name="3.1.17.1"> Scenario

|||
|---|---|
|**Description**|This scenario is to test whether server can handle lease correctly.|
|**Message Sequence**|**Based on NIC1, create Client1:**|
||NEGOTIATE|
||SESSION_SETUP|
||TREE_CONNECT|
||CREATE (With Lease context)|
||WRITE|
||**Switch to NIC2 and create Client2:**|
||NEGOTIATE|
||SESSION_SETUP|
||TREE_CONNECT|
||CREATE|
||**Switch to NIC1 and Client1:**|
||LeaseBreakNotification|
||LeaseBreakAcknowlegement|
|**Cluster Involved Scenario**|**NO**|


#####<a name="3.1.17.2"> Test Case

|||
|---|---|
|**Test ID**|BVT_Leasing_FileLeasingV1|
|**Description**|This test case is designed to test whether server can handle LeaseV1 context correctly on a file.|
|**Prerequisites**||
|**Test Execution Steps**|Via NIC1|
||Client sends NEGOTIATE request|
||Server sends NEGOTIATE response|
||Client sends SESSION_SETUP request|
||Server sends SESSION_SETUP response|
||According to the status code of last step, client may send more SESSION_SETUP request as needed|
||Client sends TREE_CONNECT request|
||Server sends TREE_CONNECT response|
||Client sends CREATE request with LeaseV1|
||Server sends CREATE response|
||Via NIC2|
||Create another client and the following requests are sent via this client|
||Client sends NEGOTIATE request|
||Server sends NEGOTIATE response|
||Client sends SESSION_SETUP request|
||Server sends SESSION_SETUP response|
||According to the status code of last step, client may send more SESSION_SETUP request as needed|
||Client sends CREATE request on the same file|
||Via NIC1|
||Server sends LEASE_BREAK_NOTIFICATION response|
||Client sends Lease_BREAK_ACKNOWLEDGEMENT request, breaking Lease to RH|
||Server sends Lease_BREAK_RESPONSE response|
||Via NIC2|
||Server sends CREATE response|
||Client sends Write request|
||Via NIC1|
||Server sends LEASE_BREAK_NOTIFICATION response|
||Client sends Lease_BREAK_ACKNOWLEDGEMENT request, breaking Lease to None|
||Server sends Lease_BREAK_RESPONSE response|
||Via NIC2|
||Server sends WRITE response|
||Via NIC1|
||Client sends CLOSE request|
||Server sends CLOSE response|
||Client sends TREE_DISCONNECT request|
||Server sends TREE_DISCONNECT response|
||Client sends LOGOFF request|
||Server sends LOGOFF response|
||Via NIC2|
||Client sends CLOSE request|
||Server sends CLOSE response|
||Client sends TREE_DISCONNECT request|
||Server sends TREE_DISCONNECT response|
||Client sends LOGOFF request|
||Server sends LOGOFF response|
|**Cleanup**||


|||
|---|---|
|**Test ID**|BVT_Leasing_FileLeasingV2|
|**Description**|This test case is designed to test whether server can handle LeaseV2 context correctly on a file.|
|**Prerequisites**||
|**Test Execution Steps**|Via NIC1|
||Client sends NEGOTIATE request|
||Server sends NEGOTIATE response|
||Client sends SESSION_SETUP request|
||Server sends SESSION_SETUP response|
||According to the status code of last step, client may send more SESSION_SETUP request as needed|
||Client sends TREE_CONNECT request|
||Server sends TREE_CONNECT response|
||Client sends CREATE request with LeaseV2|
||Server sends CREATE response|
||Via NIC2|
||Create another client and the following requests are sent via this client|
||Client sends NEGOTIATE request|
||Server sends NEGOTIATE response|
||Client sends SESSION_SETUP request|
||Server sends SESSION_SETUP response|
||According to the status code of last step, client may send more SESSION_SETUP request as needed|
||Client sends CREATE request on the same file|
||Via NIC1|
||Server sends LEASE_BREAK_NOTIFICATION response|
||Client sends Lease_BREAK_ACKNOWLEDGEMENT request, breaking Lease to RH|
||Server sends Lease_BREAK_RESPONSE response|
||Via NIC2|
||Server sends CREATE response|
||Client sends Write request|
||Via NIC1|
||Server sends LEASE_BREAK_NOTIFICATION response|
||Client sends Lease_BREAK_ACKNOWLEDGEMENT request, breaking Lease to None|
||Server sends Lease_BREAK_RESPONSE response|
||Via NIC2|
||Server sends WRITE response|
||Via NIC1|
||Client sends CLOSE request|
||Server sends CLOSE response|
||Client sends TREE_DISCONNECT request|
||Server sends TREE_DISCONNECT response|
||Client sends LOGOFF request|
||Server sends LOGOFF response|
||Via NIC2|
||Client sends CLOSE request|
||Server sends CLOSE response|
||Client sends TREE_DISCONNECT request|
||Server sends TREE_DISCONNECT response|
||Client sends LOGOFF request|
||Server sends LOGOFF response|
|**Cleanup**||


####<a name="3.1.18">Replay

#####<a name="3.1.18.1"> Test Case

|||
|---|---|
|**Test ID**|BVT_Replay_WriteWithInvalidChannelSequence|
|**Description**|This test case is designed to test whether server can handle the Replay request with invalid channel sequence correctly.|
|**Prerequisites**||
|**Test Execution Steps**|Via NIC1|
||Start a client from main channel by sending the following requests: 1. NEGOTIATE; 2. SESSION_SETUP; 3. TREE_CONNECT; 4. CREATE.|
||Via NIC2|
||Start a client from alternative channel by sending NEGOTIATE request.|
||The alternative client sends SESSION_SETUP request binding by the previous session created by the main channel client.|
||Via NIC1|
||The main channel client sends WRITE request to write content to file|
||Via NIC1|
||The main channel client sends WRITE request to write content to file.|
||Tear down the main channel client by sending DISCONNECT request.|
||Via NIC2|
||Set the channel sequence of the alternative channel client to an invalid value.|
||The alternative client sends WRITE request to write content to the file created by the main channel client.|
||Tear down the alternative channel client by sending TREE_DISCONNECT and LOG_OFF requests.|
|**Cleanup**||


|||
|---|---|
|**Test ID**|BVT_Replay_ReplayCreate|
|**Description**|This test case is designed to test whether server can handle Replay operation correctly.|
|**Prerequisites**||
|**Test Execution Steps**|Via NIC1|
||Start a client from main channel, and send NEGOTIATE and SESSION_SETUP requests via NIC2|
||Start another client from alternative channel, and send NEGOTIATE and SESSION_SETUP requests.|
||Via NIC1|
||The main channel client sends TREE_CONNECT request.|
||The main channel client sends CREATE request with SMB2_CREATE_DURABLE_HANDLE_REQUEST_V2 create context.|
||Tear down the main channel client by sending DISCONNECT request|
||Via NIC2|
||Tear the alternative channel client by sending TREE_DISCONNECT and LOG_OFF requests.|
|**Cleanup**||


####<a name="3.1.19"> ResilientHandle

#####<a name="3.1.19.1"> Test Case

|||
|---|---|
|**Test ID**|BVT_ResilientHandle_Reconnect|
|**Description**|Test whether server can request a durable open when receiving FSCTL_LMR_REQUEST_RESILLIENNCY successfully.|
|**Prerequisites**||
|**Test Execution Steps**|Start the first client to create a file by sending the following requests: 1. NEGOTIATE; 2. SESSION_SETUP; 3. TREE_CONNECT|
||The first client sends an IOCTL FSCTL_LMR_REQUEST_RESILLIENCY request.|
||Tear down the first client by sending DISCONNECT request.|
||Start a second client by sending the following requests: 1. NEGOTIATE; 2. SESSION_SETUP; 3. TREE_CONNECT|
||The second client sends CREATE request with SMB2_CREATE_DURABLE_HANDLE_RECONNECT create context to open the same file created by the first client.|
||Tear down the second client by sending the following requests: 1. CLOSE; 2. TREE_DISCONNECT; 3. LOG_OFF|
|**Cleanup**||


|||
|---|---|
|**Test ID**|BVT_ResilientHandle_LockSequence|
|**Description**|This test case is designed to test whether server can handle Lock request with specified LockSequence.|
|**Prerequisites**||
|**Test Execution Steps**|Start the first client to create a file by sending the following requests: 1. NEGOTIATE; 2. SESSION_SETUP; 3. TREE_CONNECT; 4. CREATE. The first client sends an IOCTL FSCTL_LMR_REQUEST_RESILLIENCY request|
||The first client sends WRITE request.|
||The first client sends Flush request.|
||The first client sends LOCK request with LockSequence set to (BucketNumber<< 4) + BucketSequence"|
||Start the second client to reconnect to the file created by the first client by sending the following requests: 1. NEGOTIATE; 2. SESSION_SETUP; 3. TREE_CONNECT; 4.CREATE (with SMB2_CREATE_DURABLE_HANDLE_RECONNECT Create Context).|
||The second client sends LOCK request with the same LockSequence with the first client.|
||Tear down the second client by sending the following requests: 1. CLOSE; 2. TREE_DISCONNECT; 3. LOG_OFF|
|**Cleanup**||


####<a name="3.1.20">Signing

#####<a name="3.1.20.1"> Test Case

|||
|---|---|
|**Test ID**|BVT_Signing|
|**Description**|This test case is designed to test whether server can handle NEGOTIATE and SESSION_SETUP requests with NEGOTIATE_SIGNING_REQUIRED set.|
|**Prerequisites**||
|**Test Execution Steps**|Client sends NEGOTIATE request with NEGOTIATE_SIGNING_REQUIRED flag set|
||Server sends NEGOTIATE response|
||Client sends SESSION_SETUP request NEGOTIATE_SIGNING_REQUIRED flag set|
||Server sends SESSION_SETUP response|
||According to the status code of last step, client may send more SESSION_SETUP request as needed|
|**Cleanup**||


####<a name="3.1.21"> TreeMgmt

#####<a name="3.1.21.1"> Test Case

|||
|---|---|
|**Test ID**|BVT_TreeMgmt_TreeConnectAndDisconnect|
|**Description**|This test case is designed to test whether server can handle TREE_CONNECT and TREE_DISCONNECT requests correctly.|
|**Prerequisites**||
|**Test Execution Steps**|Client sends NEGOTIATE request with NEGOTIATE_SIGNING_REQUIRED flag set|
||Server sends NEGOTIATE response|
||Client sends SESSION_SETUP request NEGOTIATE_SIGNING_REQUIRED flag set|
||Server sends SESSION_SETUP response|
||According to the status code of last step, client may send more SESSION_SETUP request as needed|
||Client sends TREE_CONNECT request|
||Server sends TREE_CONNECT response|
||Client sends TREE_DISCONNECT request|
||Server sends TREE_DISCONNECT response|
|**Cleanup**||


|||
|---|---|
|**Test ID**|BVT_TreeMgmt_SMB311_Disconnect_NoSignedNoEncryptedTreeConnect|
|**Description**|This test case is designed to test whether server can disconnect the connection when Connection.Dialect is 3.1.1 and the TreeConnect request is not signed or not encrypted.|
|**Prerequisites**|The server implements dialect 3.11.|
|**Test Execution Steps**|Client sends NEGOTIATE request without NEGOTIATE_SIGNING_REQUIRED and GLOBAL_CAP_ENCRYPTION set and gets response.|
||Client sends SESSION_SETUP request without NEGOTIATE_SIGNING_REQUIRED flag set and gets response.|
||Client sends TREE_CONNECT request which is not signed or not encrypted and expects server disconnects the connection.|
|**Cleanup**||


####<a name="3.1.22">SessionMgmt

#####<a name="3.1.22.1"> Test Case

|||
|---|---|
|**Test ID**|BVT_SessionMgmt_NewSession|
|**Description**|This test case is designed to test whether server can handle a new session.|
|**Prerequisites**||
|**Test Execution Steps**|Client sends NEGOTIATE request|
||Server sends NEGOTIATE response|
||Client sends SESSION_SETUP request with sessionid set zero|
||Server sends SESSION_SETUP response|
|**Cleanup**||


|||
|---|---|
|**Test ID**|BVT_SessionMgmt_ReconnectSessionSetup|
|**Description**|This test case is designed to test whether server can handle authentication after disconnection|
|**Prerequisites**||
|**Test Execution Steps**|Client1 sends NEGOTIATE request|
||Server sends NEGOTIATE response|
||Client1 sends SESSION_SETUP request with sessionid set zero|
||Server sends SESSION_SETUP response|
||Client1 disconnect.|
||Client2 sends NEGOTIATE request|
||Server sends NEGOTIATE response|
||Client2 sends SESSION_SETUP request with SESSION_ID set to the value in the previous SESSION_SETUP response.|
||Client2 disconnect.|
|**Cleanup**||


|||
|---|---|
|**Test ID**|BVT_SessionMgmt_Reauthentication|
|**Description**|This test case is designed to test whether server can handle reauthentication successfully.|
|**Test Execution Steps**|Client sends NEGOTIATE request. |
||Client sends SESSION_SETUP request with SESSION_ID set to ZERO. |
||Client sends SESSION-SETUP request with SESSION_ID set to the value in the previous SESSION_SETUP response. |
||Check server response.|
|**Cleanup**||


####<a name="3.1.23">CreateClose

#####<a name="3.1.23.1"> Test Case

|||
|---|---|
|**Test ID**|BVT_CreateClose_CreateAndCloseFile|
|**Description**|This case is designed to test whether server can handle Create and Delete operations on file correctly.|
|**Message Sequence**|NEGOTIATE|
||SESSION_SETUP|
||TREE_CONNECT|
||CREATE (CreateOption: FILE_NON_DIRECTORY_FILE; CreateDisposition: FILE_CREATE)|
||CLOSE|
||TREE_DISCONNECT|
||LOGOFF|
||NEGOTIATE|
||SESSION_SETUP|
||TREE_CONNECT|
||CREATE (CreateOption: FILE_NON_DIRECTORY_FILE &#124; FILE_DELETE_ON_CLOSE; CreateDisposition: FILE_OPEN)|
||CLOSE|
||TREE_DISCONNECT|
||LOGOFF|


|||
|---|---|
|**Test ID**|BVT_CreateClose_CreateAndCloseDirectory|
|**Description**|This case is designed to test whether server can handle Create and Delete operations on directory correctly.|
|**Message Sequence**|NEGOTIATE|
||SESSION_SETUP|
||TREE_CONNECT|
||CREATE (CreateOption: FILE_DIRECTORY_FILE; CreateDisposition: FILE_CREATE)|
||CLOSE|
||TREE_DISCONNECT|
||LOGOFF|
||NEGOTIATE|
||SESSION_SETUP|
||TREE_CONNECT|
||CREATE (CreateOption: FILE_DIRECTORY_FILE &#124; FILE_DELETE_ON_CLOSE; CreateDisposition: FILE_OPEN)|
||CLOSE|
||TREE_DISCONNECT|
||LOGOFF|


####<a name="3.1.24"> Compound

#####<a name="3.1.24.1"> Test Case

|||
|---|---|
|**Test ID**|BVT_Compound_RelatedRequests|
|**Message Sequence**|NEGOTIATE|
||SESSION_SETUP|
||TREE_CONNECT|
||COMPOUND related request (CREATE, WRITE, and CLOSE to a same file)|
||Verify COMPOUND response|
||TREEDISCONNECT|
||LOGOFF|


|||
|---|---|
|**Test ID**|BVT_Compound_UnrelatedRequests|
|**Message Sequence**|NEGOTIATE|
||SESSION_SETUP|
||TREE_CONNECT|
||COMPOUND unrelated request (two CREATE requests to two different files)|
||Verify responses to the COMPOUND request|
||TREEDISCONNECT|
||LOGOFF|


####<a name="3.1.25"> ValidateNegotiateInfo

#####<a name="3.1.25.1"> Scenario

|||
|---|---|
|**Description**|Request validation of a previous SMB2 NEGOTIATE|
|**Message Sequence**|NEGOTIATE|
||SESSION_SETUP|
||TREE_CONNECT|
||IOCTL: FSCTL_VALIDATE_NEGOTIATE_INFO|
||Expect success or disconnection|
||TREE_DISCONNECT (optional)|
||LOGOFF (optional)|
|**Cluster Involved Scenario**|**NO**|


#####<a name="3.1.25.2"> Test Case

|||
|---|---|
|**Test ID**|BVT_ValidateNegotiateInfo|
|**Description**|Test whether server can handle IOCTL FSCTL_VALIDATE_NEGOTIATE_INFO.|
|**Prerequisites**||
|**Test Execution Steps**|NEGOTIATE|
||SESSION_SETUP|
||TREE_CONNECT|
||IOCTL (with valid FSCTL_VALIDATE_NEGOTIATE_INFO)|
||Expected success in IOCTL response|
||TREE_DISCONNECT|
||LOGOFF|
|**Cleanup**||


###<a name="3.2">SMB2 Feature Test

Test scenarios are prioritized and designed based on customer interests and SMB3 new features.

####<a name="3.2.1">AppInstanceId

Allow an application to failover on a new client and open a file that was previously opened using an application instance identifier.

#####<a name="3.2.1.1"> Model

######<a name="3.2.1.1.1"> Coverage

**AppInstanceId** Model covers all statements of the following sections:

-   3.3.5.9.13 Handling the SMB2\_CREATE\_APP\_INSTANCE\_ID Create Context

-   2.2.13.2.13 SMB2\_CREATE\_APP\_INSTANCE\_ID

######<a name="3.2.1.1.2"> Assumptions/Restrictions

N/A

######<a name="3.2.1.1.3"> Scenario Design 

|||
|---|---|
|**Scenario Name**|AppInstanceId|
|**Description**|Basic scenario:|
||Create an open first with/without AppInstanceId, then send create request again to see if the open can be closed or not.|
|**Machine**|ReadConfig;|
||PrepareOpen;|
||OpenRequest;|
||OpenResponse;|


#####<a name="3.2.1.2"> Traditional Case

Scenario see [Scenario](#3.1.13.1)

|||
|---|---|
|**Test ID**|Negative_AppInstanceId_DifferentAppInstanceIdAfterFailover|
|**Description**|Open a file with a different AppInstanceId after failover so that server treat the open differently|
|**Prerequisites**||
|**Test Execution Steps**|Based on NIC1, create Client1:|
||NEGOTIATE|
||SESSION_SETUP|
||TREE_CONNECT|
||CREATE (With AppInstanaceID)|
||WRITE|
||Disable NIC1|
||Switch to NIC2 and create Client2:|
||NEGOTIATE|
||SESSION_SETUP|
||TREE_CONNECT|
||CREATE (With a different AppInstanceID)|
||Expect error in CREATE response|
||TREE_DISCONNECT|
||LOGOFF|
|**Cleanup**|Enable NIC1|


|||
|---|---|
|**Test ID**|AppInstanceId_Negative_DifferentAppInstanceIdInReopen|
|**Description**|This test case is designed to check that if a client fails over to a new client, whether the previously opened file can be reopened with different AppInstanceId.|
|**Prerequisites**||
|**Test Execution Steps**|Client1 sends the following requests: NEGOTIATE; SESSION_SETUP; TREE_CONNECT|
||Server responses successfully.|
||Client1 sends CREATE request with the contexts of SMB2_CREATE_DURABLE_HANDLE_REQUEST_V2 and SMB2_CREATE_APP_INSTANCE_ID.|
||Server responses successfully.|
||Client2 sends the following requests: |
||NEGOTIATE; SESSION_SETUP; TREE_CONNECT|
||Server responses successfully.|
||Client2 sends CREATE request to the same file with client1, and with SMB2_CREATE_DURABLE_HANDLE_REQUEST_V2 and different AppInstanceId.|
||Client1 sends WRITE request to write content.|
||Server responses successfully.|
||Tear down client1.|
||Tear down client2.|
|**Cleanup**|Enable NIC1|


|||
|---|---|
|**Test ID**|AppInstanceId_Smb311|
|**Description**|The case is designed to test if the server implements dialect 3.11, and when client fails over to a new client, the previous open can be closed by the new client with the same AppInstanceId. AppInstanceId should work without DH2Q create context.|
|**Prerequisites**|The server implements dialect 3.11.|
|**Test Execution Steps**|Client1 sends NEGOTIATE request with dialect 3.11 and gets NEGOTIATE response also with dialect 3.11.|
||Client1 sends the following requests: SESSION_SETUP; TREE_CONNECT.|
||Server responses successfully.|
||Client1 sends CREATE request with the context SMB2_CREATE_APP_INSTANCE_ID, without DH2Q create context.|
||Server responses successfully.|
||Client2 sends the following requests: |
||NEGOTIATE; SESSION_SETUP; TREE_CONNECT.|
||Server responses successfully.|
||Client2 sends CREATE request to the same file with client1, and same AppInstanceId, and without DH2Q create context. Client2 should create the open successfully.|
||The first client sends another WRITE request and gets failure because the open is closed.|
||Tear down client1.|
||Tear down client2.|
|**Cleanup**||


####<a name="3.2.2">AppInstanceVersion

#####<a name="3.2.2.1"> Scenario

See section [Scenario](#3.1.14.1).

#####<a name="3.2.2.2"> Test Case

|||
|---|---|
|**Test ID**|Negative_AppInstanceVersion_SMB311_NoVersion|
|**Description**|Check when client fails over to a new client, the previous opened file can NOT be reopened with no AppInstanceVersion.|
|**Prerequisites**|The server implements dialect 3.11.|
|**Test Execution Steps**|Start the first client by sending the following requests: NEGOTIATE; SESSION_SETUP; TREE_CONNECT.|
||The first client sends CREATE request with AppInstanceVersionHigh = 1, AppInstanceVersionLow = 0.|
||Start the second client by sending the following requests: NEGOTIATE; SESSIONSETUP; TREE_CONNECT.|
||The second client sends CREATE request without AppInstanceVersion and gets failure.|
||Client1 sends another WRITE request and succeeds since the open is not closed.|
||Tear down the two clients by sending the following requests: CLOSE; TREE_DISCONNECT; LOG_OFF; DISCONNECT|
|**Cleanup**||


|||
|---|---|
|**Test ID**|AppInstanceVersion_SMB311_SMB302|
|**Description**|Check if server can fail the create request if the second client send a create request with dialect302 and AppInstanceID create context.|
|**Prerequisites**|The server implements dialect 3.11.|
|**Test Execution Steps**|Start the first client by sending the following requests: NEGOTIATE with dialect 3.11; SESSION_SETUP; TREE_CONNECT.|
||The first client sends CREATE request with AppInstanceVersionHigh = 1, AppInstanceVersionLow = 0.|
||Start the second client by sending the following requests: NEGOTIATE with dialect 3.02; SESSIONSETUP; TREE_CONNECT.|
||The second client sends CREATE request with a valid AppInstanceId, but no AppInstanceVersion, and gets failure.|
||Client1 sends another WRITE request and succeeds since the open is not closed.|
||Tear down the two clients by sending the following requests: CLOSE; TREE_DISCONNECT; LOG_OFF; DISCONNECT|
|**Cleanup**||


|||
|---|---|
|**Test ID**|AppInstanceVersion_SMB302_SMB311|
|**Description**|Check when the first client negotiates dialect 3.02, the second client negotiates dialect 3.11, the create request with SMB2_CREATE_APP_INSTANCE_VERSION create context sent by the second client should succeed.|
|**Prerequisites**|The server implements dialect 3.11.|
|**Test Execution Steps**|Start the first client by sending the following requests: NEGOTIATE with dialect 3.02; SESSION_SETUP; TREE_CONNECT.|
||The first client sends CREATE request with an AppInstanceId context.|
||Start the second client by sending the following requests: NEGOTIATE with dialect 3.11; SESSIONSETUP; TREE_CONNECT.|
||The second client sends CREATE request with a valid AppInstanceId and AppInstanceVersion and succeeds.|
||Client1 sends another WRITE request and gets failure since the open is closed.|
||Tear down the two clients by sending the following requests: CLOSE; TREE_DISCONNECT; LOG_OFF; DISCONNECT|
|**Cleanup**||

####<a name="3.2.3"> CreateClose

Client uses create operation to request either creation or access to a file, and uses close to close a file that was opened previously with a successful create.

The feature has 34 model-based test cases and several traditional test cases.

#####<a name="3.2.3.1">  Model

######<a name="3.2.3.1.1"> Coverage

**CreateClose** Model covers all statements (except which are mentioned in “Assumptions/Restrictions”) of the following sections:

-   3.3.5.9 Receiving an SMB2 CREATE Request

-   3.3.5.10 Receiving an SMB2 CLOSE Request

-   2.2.13 SMB2 CREATE Request

-   2.2.14 SMB2 CREATE Response

-   2.2.15 SMB2 CLOSE Request

-   2.2.16 SMB2 CLOSE Response

######<a name="3.2.3.1.2"> Assumptions/Restrictions


-   This model doesn’t test all the flag combination of fields FileAttributes/ShareAccess/CreateDisposition/CreateOptions of CREATE Request. It picks the ones mentioned in “section 3.3.5.9 Receiving an SMB2 CREATE Request”.

-   This model doesn’t test create contexts. The create contexts are tested in individual Feature Tests.

######<a name="3.2.3.1.3"> Scenario Design

|||
|---|---|
|**Scenario Name**|CreateClose|
|**Description**|Basic scenario to test how the server handles CREATE Request and CLOSE Request.|
|**Machine**|ReadConfig;|
||SetupConnection;   //Negotiate, Session Setup, Tree Connect|
||CreateRequest;|
||CreateResponse;|
||(|
||&emsp;&emsp;CloseRequest;|
||&emsp;&emsp;CloseResponse;|
||)*;|


#####<a name="3.2.3.2"> Traditional Case

|||
|---|---|
|**Test ID**|CreateClose_SymbolicLinkInMiddle|
|**Description**|This case is designed to test whether server can handle Create operation with symbolic link in middle of file path.|
|**Message Sequence**|NEGOTIATE|
||SESSION_SETUP|
||TREE_CONNECT|
||CREATE (CreateOption: FILE_DIRECTORY_FILE; CreateDisposition: FILE_CREATE, file name contains symbolic link in the middle.)|
||Expect server failed with STATUS_STOPPED_ON_SYMLINK.|
||CLOSE|
||TREE_DISCONNECT|
||LOGOFF|


|||
|---|---|
|**Test ID**|CreateClose_SymbolicLinkAtLast|
|**Description**|This case is designed to test whether server can handle Create operation with symbolic link at last of file path.|
|**Message Sequence**|NEGOTIATE|
||SESSION_SETUP|
||TREE_CONNECT|
||CREATE (CreateOption: FILE_DIRECTORY_FILE; CreateDisposition: FILE_CREATE, file name contains symbolic link in the last of file path.)|
||Expect server failed with STATUS_STOPPED_ON_SYMLINK.|
||CLOSE|
||TREE_DISCONNECT|
||LOGOFF|


|||
|---|---|
|**Test ID**|CreateClose_InvalidSymbolicLink|
|**Description**|This case is designed to test whether server can handle Create operation with other invalid symbolic link.|
|**Message Sequence**|NEGOTIATE|
||SESSION_SETUP|
||TREE_CONNECT|
||CREATE (CreateOption: FILE_DIRECTORY_FILE; CreateDisposition: FILE_CREATE, file name contains symbolic link in the middle.)|
||Expect server failed with STATUS_STOPPED_ON_SYMLINK.|
||CLOSE|
||TREE_DISCONNECT|
||LOGOFF|


|||
|---|---|
|**Test ID**|CreateClose_DeleteFile_DesiredAccessNotIncludeDeleteOrGenericAll|
|**Description**|This case is designed to test whether server can handle delete file request when desired access does not include DELETE or GENERIC_ALL.|
|**Message Sequence**|NEGOTIATE|
||SESSION_SETUP|
||TREE_CONNECT|
||CREATE (CreateOption: FILE_DIRECTORY_FILE; CreateDisposition: FILE_CREATE, file name contains symbolic link in the middle.)|
||Expect server failed with specific error code according to server's implementation.|
||CLOSE|
||TREE_DISCONNECT|
||LOGOFF|


|||
|---|---|
|**Test ID**|InvalidCreateRequestStructureSize|
|**Description**|Test the server response when it receives an invalid structure size of CREATE request.|
|**Message Sequence**|NEGOTIATE|
||SESSION_SETUP|
||TREE_CONNECT|
||CREATE with invalid structure size.|
||Expect server sends error response STATUS_INVALID_PARAMETER.|
||CLOSE|
||TREE_DISCONNECT|
||LOGOFF|


####<a name="3.2.4">CreditMgmt

**CreditMgmt** model verify that server handles the request correctly when client sends READ (for response payload verification)/WRITE (for request payload verification) requests with different MessageId, CreditCharge, CreditRequest and payload length.

This feature contains 49 model-based test cases.

#####<a name="3.2.4.1"> Model

######<a name="3.2.4.1.1"> Coverage

**CreditMgmt** model covers the statements in following sections with exceptions mentioned in Assumptions/Restrictions section

-   3.3.1.1 Algorithm for Handling Available Message Sequence Numbers by the Server

-   3.3.1.2 Algorithm for the Granting of Credits

-   3.3.4.1.2 Granting Credits to the Client

-   3.3.5.2.3 Verifying the Sequence Number

-   3.3.5.2.5 Verifying the Credit Charge and the Payload Size

######<a name="3.2.4.1.2"> Assumptions/Restrictions

-   The model assumes the situation that the underlying connection supports multi-credit request (i.e. no NetBIOS transport used)

-   The model does not cover credit verification for async/compounded/cancel requests

######<a name="3.2.4.1.3"> Scenario Design

|||
|---|---|
|**Scenario Name**|CreditMgmt|
|**Description**|This scenario covers basic message sequence with various MessageId, CreditCharge, CreditRequest and payload length to test server behavior of credit verification.|
|**Machine**|ReadConfig;|
||SetupConnection;    //Negotiate,SessionSetup,TreeConnect,Create|
||(|
||&emsp;&emsp;CreditOperationRequest;|
||&emsp;&emsp;CreditOperationResponse?;ExpectDisconnect?;|
||);|


####<a name="3.2.5">DirectoryLeasing

#####<a name="3.2.5.1"> Basic

######<a name="3.2.5.1.1"> Scenario

See [Scenario](#3.1.11.1.1)

######<a name="3.2.5.1.2"> Test Case

|||
|---|---|
|**Test ID**|DirectoryLeasing_ReadCaching|
|**Description**|Ensure server could handle read directory leasing correctly|
|**Prerequisites**||
|**Test Execution Steps**|Client sends NEGOTIATE request|
||Server sends NEGOTIATE response|
||Client sends SESSION_SETUP request|
||Server sends SESSION_SETUP response|
||According to the status code of last step, client may send more SESSION_SETUP request as needed|
||Client sends TREE_CONNECT request|
||Server sends TREE_CONNECT response|
||Client sends CREATE request for a directory with SMB2_CREATE_REQUEST_LEASE_V2, LeaseState setting to SMB2_LEASE_READ_CACHING|
||Server sends CREATE response|
||Write to the directory with another client|
||Server sends LEASE_BREAK notification|
||Client sends LEASE_BREAK acknowledgement|
||Server sends LEASE_BREAK response|
||Client sends CLOSE request|
||Server sends CLOSE response|
||Client sends TREE_DISCONNECT request|
||Server sends TREE_DISCONNECT response|
||Client sends LOGOFF request|
||Server sends LOGOFF response|
|**Cleanup**||


|||
|---|---|
|**Test ID**|DirectoryLeasing_ReadWriteCaching|
|**Description**|Ensure server could handle READ_WRITE directory leasing correctly|
|**Prerequisites**||
|**Test Execution Steps**|Client sends NEGOTIATE request|
||Server sends NEGOTIATE response|
||Client sends SESSION_SETUP request|
||Server sends SESSION_SETUP response|
||According to the status code of last step, client may send more SESSION_SETUP request as needed|
||Client sends TREE_CONNECT request|
||Server sends TREE_CONNECT response|
||Client sends CREATE request for a directory with SMB2_CREATE_REQUEST_LEASE_V2, LeaseState setting to SMB2_LEASE_READ_CACHING | SMB2_LEASE_WRITE_CACHING|
||Server sends CREATE response|
||Read the directory content with another client|
||Server sends LEASE_BREAK notification|
||Client sends LEASE_BREAK acknowledgement|
||Server sends LEASE_BREAK response|
||Client sends CLOSE request|
||Server sends CLOSE response|
||Client sends TREE_DISCONNECT request|
||Server sends TREE_DISCONNECT response|
||Client sends LOGOFF request|
||Server sends LOGOFF response|
|**Cleanup**||


|||
|---|---|
|**Test ID**|DirectoryLeasing_ReadHandleCaching|
|**Description**|Ensure server could handle READ_HANDLE directory leasing correctly|
|**Prerequisites**||
|**Test Execution Steps**|Client sends NEGOTIATE request|
||Server sends NEGOTIATE response|
||Client sends SESSION_SETUP request|
||Server sends SESSION_SETUP response|
||According to the status code of last step, client may send more SESSION_SETUP request as needed|
||Client sends TREE_CONNECT request|
||Server sends TREE_CONNECT response|
||Client sends CREATE request for a directory with SMB2_CREATE_REQUEST_LEASE_V2, LeaseState setting to SMB2_LEASE_READ_CACHING | SMB2_LEASE_HANDLE_CACHING|
||Server sends CREATE response|
||Delete the directory with another client|
||Server sends LEASE_BREAK notification|
||Client sends LEASE_BREAK acknowledgement|
||Server sends LEASE_BREAK response|
||Client sends CLOSE request|
||Server sends CLOSE response|
||Client sends TREE_DISCONNECT request|
||Server sends TREE_DISCONNECT response|
||Client sends LOGOFF request|
||Server sends LOGOFF response|
|**Cleanup**||


|||
|---|---|
|**Test ID**|Negative_DirectoryLeasing_SMB21|
|**Description**|Negative test case to test SMB3 directory leasing feature using SMB2.1 dialect.|
|**Prerequisites**||
|**Test Execution Steps**|Client sends NEGOTIATE request with dialect SMB2.002 and SMB2.1.|
||Server sends NEGOTIATE response with dialect SMB2.1|
||Client sends SESSION_SETUP request|
||Server sends SESSION_SETUP response|
||According to the status code of last step, client may send more SESSION_SETUP request as needed|
||Client sends TREE_CONNECT request|
||Server sends TREE_CONNECT response|
||Client sends CREATE request for a directory with SMB2_CREATE_REQUEST_LEASE_V2, LeaseState setting to SMB2_LEASE_READ_CACHING | SMB2_LEASE_WRITE_CACHING | SMB2_LEASE_HANDLE_CACHING|
||Server sends CREATE response|
||Write to the directory with another client|
||Server sends LEASE_BREAK notification|
||Client sends LEASE_BREAK acknowledgement|
||Server sends LEASE_BREAK response|
||Client sends CLOSE request|
||Server sends CLOSE response|
||Client sends TREE_DISCONNECT request|
||Server sends TREE_DISCONNECT response|
||Client sends LOGOFF request|
||Server sends LOGOFF response|
|**Cleanup**||


|||
|---|---|
|**Test ID**|Negative_DirectoryLeasing_SMB2002|
|**Description**|Negative test case to test SMB3 directory leasing feature using SMB2.002 dialect.|
|**Prerequisites**||
|**Test Execution Steps**|Client sends NEGOTIATE request with only SMB2.002 dialect.|
||Server sends NEGOTIATE response with dialect SMB2.002|
||Client sends SESSION_SETUP request|
||Server sends SESSION_SETUP response|
||According to the status code of last step, client may send more SESSION_SETUP request as needed|
||Client sends TREE_CONNECT request|
||Server sends TREE_CONNECT response|
||Client sends CREATE request for a directory with SMB2_CREATE_REQUEST_LEASE_V2, LeaseState setting to SMB2_LEASE_READ_CACHING | SMB2_LEASE_WRITE_CACHING | SMB2_LEASE_HANDLE_CACHING|
||Server sends CREATE response|
||Write to the directory with another client|
||Server sends LEASE_BREAK notification|
||Client sends LEASE_BREAK acknowledgement|
||Server sends LEASE_BREAK response|
||Client sends CLOSE request|
||Server sends CLOSE response|
||Client sends TREE_DISCONNECT request|
||Server sends TREE_DISCONNECT response|
||Client sends LOGOFF request|
||Server sends LOGOFF response|
|**Cleanup**||


|||
|---|---|
|**Test ID**|DirectoryLeasing_InvalidClientGuidInLeaseBreakAck|
|**Description**|The LEASE_BREAK_ACK for open which is already closed|
|**Prerequisites**||
|**Test Execution Steps**|**Test preparation**|
||Create a directory on a share|
||**From client1**|
||NEGOTIATE|
||SESSION_SETUP|
||TREE_CONNECT|
||CREATE (Directory, with SMB2_CREATE_REQUEST_LEASE_V2 and lease state SMB2_LEASE_READ_CACHING | SMB2_LEASE_HANDLE_CACHING)|
||**From SUT adapter to access same directory to trigger leasing break**|
||**From client1**|
||Receive LEASE_BREAK|
||CLOSE|
||Send LEASE_BREAK_ACK |
||Expect error in response|
||TREE_DISCONNECT|
||LOGOFF|
|**Cleanup**||


|||
|---|---|
|**Test ID**|DirectoryLeasing_InvalidLeaseStateInLeaseBreakAck|
|**Description**|The info in LEASE_BREAK_ACK contains invalid LeaseState|
|**Prerequisites**||
|**Test Execution Steps**|**Test preparation**|
||Create a directory on a share|
||**From client1**|
||NEGOTIATE|
||SESSION_SETUP|
||TREE_CONNECT|
||CREATE (Directory, with SMB2_CREATE_REQUEST_LEASE_V2 and lease state SMB2_LEASE_READ_CACHING | SMB2_LEASE_HANDLE_CACHING)|
||**From SUT adapter to access same directory to trigger leasing break**|
||**From client1**|
||Receive LEASE_BREAK|
||Send LEASE_BREAK_ACK (with invalid LeaseState)|
||Expect error in response|
||CLOSE|
||TREE_DISCONNECT|
||LOGOFF|
|**Cleanup**||


|||
|---|---|
|**Test ID**|DirectoryLeasing_Invalid LeaseKeyInLeaseBreakAck|
|**Description**|The info in LEASE_BREAK_ACK contains invalid LeaseKey|
|**Prerequisites**||
|**Test Execution Steps**|**Test preparation**|
||Create a directory on a share|
||**From client1**|
||NEGOTIATE|
||SESSION_SETUP|
||TREE_CONNECT|
||CREATE (Directory, with SMB2_CREATE_REQUEST_LEASE_V2 and lease state SMB2_LEASE_READ_CACHING | SMB2_LEASE_HANDLE_CACHING)|
||**From SUT adapter to access same directory to trigger leasing break**|
||**From client1**|
||Receive LEASE_BREAK|
||Send LEASE_BREAK_ACK (with invalid LeaseKey)|
||Expect error in response|
||CLOSE|
||TREE_DISCONNECT|
||LOGOFF|
|**Cleanup**||


#####<a name="3.2.5.2"> DirectoryLeasing\_BreakByAccurateOperation

| RequestLeaseStateFromClient1 | BreakOperationByClient2 |
|------------------------------|-------------------------|
| R                            | ChildRenamed            |
| R                            | ChildDeleted            |
| R                            | ChildModified           |
| RH                           | ConflictOpen            |
| RH                           | ParentDeleted           |
| RH                           | ParentRenamed           |

######<a name="3.2.5.2.1"> Scenario

|||
|---|---|
|**Description**|Trigger the lease break by specific operations|
|**Message Sequence**|**Test preparation**|
||Create a directory on a share|
||**From client1**|
||NEGOTIATE|
||SESSION_SETUP|
||TREE_CONNECT|
||CREATE (Directory, with SMB2_CREATE_REQUEST_LEASE_V2)|
||**From client2 to trigger lease break by specific operation**|
||**From client1**|
||Receive LEASE_BREAK if expect one|
||Send LEASE_BREAK_ACK if there's LEASE_BREAK|
||CLOSE|
||TREE_DISCONNECT|
||LOGOFF|
||**From client2**|
||CLOSE|
||TREE_DISCONNECT|
||LOGOFF|
|**Cluster Involved Scenario**|**NO**|


######<a name="3.2.5.2.2"> Test Case

|||
|---|---|
|**Test ID**|DirectoryLeasing_BreakReadCachingByChildRenamed|
|**Description**|Test whether server can handle READ lease break notification triggered by renaming child item on a directory.|
|**Prerequisites**||
|**Test Execution Steps**|**Test preparation**|
||Create a directory on a share|
||Create a file in the directory|
||**From client1**|
||NEGOTIATE|
||SESSION_SETUP|
||TREE_CONNECT|
||CREATE (Directory, with SMB2_CREATE_REQUEST_LEASE_V2 with LeaseState SMB2_LEASE_READ_CACHING)|
||**From client2 to trigger lease break by renaming the child item**|
||NEGOTIATE|
||SESSION_SETUP|
||TREE_CONNECT|
||CREATE (File in the directory with DELETE access mask)|
||SetInfo with FileRenameInformation to rename the file|
||**From client1**|
||Receive LEASE_BREAK|
||Send LEASE_BREAK_ACK if server requires|
||CLOSE|
||TREE_DISCONNECT|
||LOGOFF|
||**From client2**|
||CLOSE|
||TREE_DISCONNECT|
||LOGOFF|
|**Cleanup**||


|||
|---|---|
|**Test ID**|DirectoryLeasing_BreakReadCachingByChildDeleted|
|**Description**|Test whether server can handle READ lease break notification triggered by deleting child item on a directory.|
|**Prerequisites**||
|**Test Execution Steps**|**Test preparation**|
||Create a directory on a share|
||Create a file in the directory|
||**From client1**|
||NEGOTIATE|
||SESSION_SETUP|
||TREE_CONNECT|
||CREATE (Directory, with SMB2_CREATE_REQUEST_LEASE_V2 with LeaseState SMB2_LEASE_READ_CACHING)|
||**From client2 to trigger lease break by deleting the child item**|
||NEGOTIATE|
||SESSION_SETUP|
||TREE_CONNECT|
||CREATE (File in the directory, with DELETE access mask and FILE_DELETE_ON_CLOSE create option)|
||CLOSE to commit the delete|
||**From client1**|
||Receive LEASE_BREAK|
||Send LEASE_BREAK_ACK if server requires|
||CLOSE|
||TREE_DISCONNECT|
||LOGOFF|
||**From client2**|
||TREE_DISCONNECT|
||LOGOFF|
|**Cleanup**||


|||
|---|---|
|**Test ID**|DirectoryLeasing_BreakReadCachingByChildModified|
|**Description**|Test whether server can handle READ lease break notification triggered by modifying child item on a directory.|
|**Prerequisites**||
|**Test Execution Steps**|**Test preparation**|
||Create a directory on a share|
||Create a file in the directory|
||**From client1**|
||NEGOTIATE|
||SESSION_SETUP|
||TREE_CONNECT|
||CREATE (Directory, with SMB2_CREATE_REQUEST_LEASE_V2 with LeaseState SMB2_LEASE_READ_CACHING)|
||**From client2 to trigger lease break by modifying the child item**|
||NEGOTIATE|
||SESSION_SETUP|
||TREE_CONNECT|
||CREATE (File in the directory, with WRITE access mask)|
||WRITE content to the file|
||CLOSE to commit the write|
||**From client1**|
||Receive LEASE_BREAK|
||Send LEASE_BREAK_ACK if server requires|
||CLOSE|
||TREE_DISCONNECT|
||LOGOFF|
||**From client2**|
||TREE_DISCONNECT|
||LOGOFF|
|**Cleanup**||


|||
|---|---|
|**Test ID**|DirectoryLeasing_BreakHandleCachingByConflictOpen|
|**Description**|Test whether server can handle HANDLE lease break notification triggered by a conflict open.|
|**Prerequisites**||
|**Test Execution Steps**|**Test preparation**|
||Create a directory on a share|
||**From client1**|
||NEGOTIATE|
||SESSION_SETUP|
||TREE_CONNECT|
||CREATE (Directory, with SMB2_CREATE_REQUEST_LEASE_V2 with LeaseState SMB2_LEASE_HANDLE_CACHING | SMB2_LEASE_READ_CACHING and with NO share access)|
||**From client2 to trigger lease break by sharing_violate access**|
||NEGOTIATE|
||SESSION_SETUP|
||TREE_CONNECT|
||CREATE (File in the directory, with WRITE access mask)|
||**From client1**|
||Receive LEASE_BREAK|
||Send LEASE_BREAK_ACK if server requires|
||CLOSE|
||TREE_DISCONNECT|
||LOGOFF|
||**From client2**|
||TREE_DISCONNECT|
||LOGOFF|
|**Cleanup**||


|||
|---|---|
|**Test ID**|DirectoryLeasing_BreakHandleCachingByParentDeleted|
|**Description**|Test whether server can handle HANDLE lease break notification triggered by deleting parent directory.|
|**Prerequisites**||
|**Test Execution Steps**|**Test preparation**|
||Create a parent directory on a share|
||Create a test directory in the parent directory|
||**From client1**|
||NEGOTIATE|
||SESSION_SETUP|
||TREE_CONNECT|
||CREATE (on test directory, with SMB2_CREATE_REQUEST_LEASE_V2 with LeaseState SMB2_LEASE_HANDLE_CACHING | SMB2_LEASE_READ_CACHING)|
||**From client2 to trigger lease break by deleting the parent directory**|
||NEGOTIATE|
||SESSION_SETUP|
||TREE_CONNECT|
||CREATE (on the parent directory, with DELETE access mask and FILE_DELETE_ON_CLOSE create option)|
||SetInfo (FileDispositionInformation with DeletePending = 1)|
||CLOSE to commit the delete|
||// Additional CREATE to open the parent directory to trigger the lease break|
||// It's the same way for Windows attempt to delete the parent directory when //child is opened by others|
||CREATE (on the parent directory, with DELETE access mask and FILE_DELETE_ON_CLOSE create option)|
||**From client1**|
||Receive LEASE_BREAK|
||Send LEASE_BREAK_ACK if server requires|
||CLOSE|
||TREE_DISCONNECT|
||LOGOFF|
||**From client2**|
||TREE_DISCONNECT|
||LOGOFF|
|**Cleanup**||


|||
|---|---|
|**Test ID**|DirectoryLeasing_BreakHandleCachingByParentRenamed|
|**Description**|Test whether server can handle HANDLE lease break notification triggered by renaming parent directory.|
|**Prerequisites**||
|**Test Execution Steps**|**Test preparation**|
||Create a parent directory on a share|
||Create a test directory in the parent directory|
||**From client1**|
||NEGOTIATE|
||SESSION_SETUP|
||TREE_CONNECT|
||CREATE (on the test directory, with SMB2_CREATE_REQUEST_LEASE_V2 with LeaseState SMB2_LEASE_READ_CACHING | SMB2_LEASE_HANDLE_CACHING)|
||**From client2 to trigger lease break by renaming the parent directory**|
||NEGOTIATE|
||SESSION_SETUP|
||TREE_CONNECT|
||CREATE (on the parent directory, with DELETE access mask and FILE_DELETE_ON_CLOSE create option)|
||SetInfo ( with FileRenameInformation to rename the file)|
||**From client1**|
||Receive LEASE_BREAK|
||Send LEASE_BREAK_ACK if server requires|
||CLOSE|
||TREE_DISCONNECT|
||LOGOFF|
||**From client2**|
||TREE_DISCONNECT|
||LOGOFF|
|**Cleanup**||


#####<a name="3.2.5.3"> DirectoryLeasing\_WriteCachingCleared

######<a name="3.2.5.3.1"> Scenario

|||
|---|---|
|**Description**|Verify WRITE caching is cleared when server grants lease|
|**Message Sequence**|**Test preparation**|
||Create a directory on a share|
||**From client1**|
||NEGOTIATE|
||SESSION_SETUP|
||TREE_CONNECT|
||CREATE (Directory, with SMB2_CREATE_REQUEST_LEASE_V2)|
||Verify no WRITE caching is granted by server|
||CLOSE|
||TREE_DISCONNECT|
||LOGOFF|
|**Cluster Involved Scenario**|**NO**|


######<a name="3.2.5.3.2"> Test Case

|||
|---|---|
|**Test ID**|DirectoryLeasing_RWGrantedAsR|
|**Description**|Verify only SMB2_LEASE_READ_CACHING granted when client request SMB2_LEASE_READ_CACHING | SMB2_LEASE_WRITE_CACHING|
|**Prerequisites**||
|**Test Execution Steps**|**Test preparation**|
||Create a directory on a share|
||**From client1**|
||NEGOTIATE|
||SESSION_SETUP|
||TREE_CONNECT|
||CREATE (Directory, with SMB2_CREATE_REQUEST_LEASE_V2 and LeaseState SMB2_LEASE_READ_CACHING | SMB2_LEASE_WRITE_CACHING)|
||Verify server only granted SMB2_LEASE_READ_CACHING in response|
||CLOSE|
||TREE_DISCONNECT|
||LOGOFF|
|**Cleanup**||


|||
|---|---|
|**Test ID**|DirectoryLeasing_RWHGrantedAsRH|
|**Description**|Verify only SMB2_ SMB2_LEASE_READ_CACHING | SMB2_LEASE_HANDLE_CACHING granted when client request SMB2_LEASE_READ_CACHING | SMB2_LEASE_WRITE_CACHING | SMB2_LEASE_HANDLE_CACHING|
|**Prerequisites**||
|**Test Execution Steps**|**Test preparation**|
||Create a directory on a share|
||**From client1**|
||NEGOTIATE|
||SESSION_SETUP|
||TREE_CONNECT|
||CREATE (Directory, with SMB2_CREATE_REQUEST_LEASE_V2 and LeaseState SMB2_LEASE_READ_CACHING | SMB2_LEASE_WRITE_CACHING | SMB2_LEASE_HANDLE_CACHING)|
||Verify server only granted SMB2_LEASE_READ_CACHING | SMB2_LEASE_HANDLE_CACHING in response|
||CLOSE|
||TREE_DISCONNECT|
||LOGOFF|
|**Cleanup**||


####<a name="3.2.6">Encryption

#####<a name="3.2.6.1"> Model

**Encryption** Model is to test whether the server can handle encryption functionality correctly according to client request and server configuration.

The feature has 90 Model-Based test cases and 5 traditional test case.

######<a name="3.2.6.1.1"> Coverage

**Encryption** Model covers all statements (except which are mentioned in “Assumptions/Restrictions”) of the following sections:

3.1.4.3 Encrypting the Message

3.2.5.1.3 Verifying the Signature

3.2.5.3.1 Handling a New Authentication

3.2.5.5 Receiving an SMB2 TREE\_CONNECT Response

######<a name="3.2.6.1.2"> Assumptions/Restrictions

This model doesn’t test the specific algorithm mentioned in section 2.2.41, which will be covered with traditional test cases.

This model doesn’t test TRANSFORM\_HEADER message type, which will be covered with traditional test cases

######<a name="3.2.6.1.3"> Scenario Design

This model has one scenario:

|||
|---|---|
|**Scenario Name**|Encryption|
|**Description**|It's a basic scenario to test how the server handles encryption request under different situation.|
|**Machine**|ReadConfig;|
||SetupConnection;   //Negotiate|
||(|
||&emsp;&emsp;SessionSetupRequest;|
||&emsp;&emsp;SessionSetupResponse;|
||&emsp;&emsp;TreeConnectRequest;|
||&emsp;&emsp;(TreeConnectResponse|ExpectDisconnect);|
||&emsp;&emsp;( |
||&emsp;&emsp;&emsp;&emsp;FileOperationVerifyEncryptionRequest;  //Write, Read|
||&emsp;&emsp;&emsp;&emsp;(FileOperationVerifyEncryptionResponse|ExpectDisconnect);|
||//If the server which does not support encryption receive encrypted message, it will disconnect the connection|
||&emsp;&emsp;)?;            |
||);|


#####<a name="3.2.6.2"> Traditional case

For traditional encryption BVT test cases, refer to section [Encryption](#3.1.12).

#####<a name="3.2.6.3"> For other traditional encryption test cases, refer to section [FileServerFailover_Encryption](#3.4.6).

####<a name="3.2.7"> Handle

#####<a name="3.2.7.1"> Model

######<a name="3.2.7.1.1"> Coverage

**Handle** Model covers all statements (except which are mentioned in “Assumptions/Restrictions”) of the following sections:

-   3.3.5.6 Receiving an SMB2 LOGOFF Request

-   3.3.5.9 Receiving an SMB2 CREATE Request.

-   3.3.5.9.6 Handling the SMB2\_CREATE\_DURABLE\_HANDLE\_REQUEST Create Context

-   3.3.5.9.7 Handling the SMB2\_CREATE\_DURABLE\_HANDLE\_RECONNECT Create Context

-   3.3.5.9.10 Handling the SMB2\_CREATE\_DURABLE\_HANDLE\_REQUEST\_V2 Create Context

-   3.3.5.9.12 Handling the SMB2\_CREATE\_DURABLE\_HANDLE\_RECONNECT\_V2 Create Context

######<a name="3.2.7.1.2"> Assumptions/Restrictions

-   All lease state used in this model is SMB2\_LEASE\_HANDLE\_CACHING | SMB2\_LEASE\_READ\_CACHING

-   The model does not cover the scenario that the file name in ReconnectOpenRequest is different from PrepareOpen.

-   Open in this model is an open to a non-directory file.

-   The model does not cover the scenario that the dialect negotiated in ReconnectOpenRequest is different from PrepareOpen.

######<a name="3.2.7.1.3"> Scenario Design

This model has 10 scenarios:

|||
|---|---|
|**Scenario Name**|RequestDurableHandleV1BatchOplock|
|**Description**|Basic scenario to test create durable handle v1 with batch oplock|
|**Machine**|        ReadConfig;|
||OpenRequest(|
||&emsp;&emsp;{ModelDialectRevision.Smb21, ModelDialectRevision.Smb30, ModelDialectRevision.Smb302}, // clientMaxDialect|
||&emsp;&emsp;PersistentBitType.PersistentBitNotSet,|
||&emsp;&emsp;CAShareType.NonCAShare,|
||&emsp;&emsp;{OplockLeaseType.BatchOplock, OplockLeaseType.NoOplockOrLease},|
||&emsp;&emsp;_, // durableV1RequestContext|
||&emsp;&emsp;DurableV2RequestContext.DurableV2RequestContextNotExist,|
||&emsp;&emsp;_, // durableV1ReconnectContext|
||&emsp;&emsp;DurableV2ReconnectContext.DurableV2ReconnectContextNotExist);|
||OpenResponse;|


|||
|---|---|
|**Scenario Name**|RequestDurableHandleV1LeaseV1|
|**Description**|Basic scenario to test create durable handle v1 with lease v1|
|**Machine**|ReadConfig;|
||OpenRequest(|
||&emsp;&emsp;{ModelDialectRevision.Smb21, ModelDialectRevision.Smb30, ModelDialectRevision.Smb302}, // clientMaxDialect|
||&emsp;&emsp;PersistentBitType.PersistentBitNotSet,|
||&emsp;&emsp;CAShareType.NonCAShare,|
||&emsp;&emsp;{OplockLeaseType.LeaseV1, OplockLeaseType.NoOplockOrLease},|
||&emsp;&emsp;_, // durableV1RequestContext|
||&emsp;&emsp;DurableV2RequestContext.DurableV2RequestContextNotExist,|
||&emsp;&emsp;_, // durableV1ReconnectContext|
||&emsp;&emsp;DurableV2ReconnectContext.DurableV2ReconnectContextNotExist);|
||OpenResponse;|


|||
|---|---|
|**Scenario Name**|RequestDurableHandleV2BatchOplock|
|**Description**|Basic scenario to test create durable handle v2 with batch oplock|
|**Machine**|ReadConfig;|
||OpenRequest(|
||&emsp;&emsp;{ModelDialectRevision.Smb30, ModelDialectRevision.Smb302}, // clientMaxDialect|
||&emsp;&emsp;PersistentBitType.PersistentBitNotSet,|
||&emsp;&emsp;CAShareType.NonCAShare,|
||&emsp;&emsp;{OplockLeaseType.BatchOplock, OplockLeaseType.NoOplockOrLease},|
||&emsp;&emsp;DurableV1RequestContext.DurableV1RequestContextNotExist,|
||&emsp;&emsp;{DurableV2RequestContext.DurableV2RequestContextExistWithoutPersistent, DurableV2RequestContext.DurableV2RequestContextNotExist}, |
||&emsp;&emsp;DurableV1ReconnectContext.DurableV1ReconnectContextNotExist,|
||&emsp;&emsp;{DurableV2ReconnectContext.DurableV2ReconnectContextExistWithoutPersistent, DurableV2ReconnectContext.DurableV2ReconnectContextNotExist}); |
||OpenResponse;|


|||
|---|---|
|**Scenario Name**|RequestDurableHandleV2LeaseV1|
|**Description**|Basic scenario to test create durable handle v2 with lease v1|
|**Machine**|ReadConfig;|
||OpenRequest(|
||&emsp;&emsp;{ModelDialectRevision.Smb30, ModelDialectRevision.Smb302}, // clientMaxDialect|
||&emsp;&emsp;PersistentBitType.PersistentBitNotSet,|
||&emsp;&emsp;CAShareType.NonCAShare,|
||&emsp;&emsp;{OplockLeaseType.LeaseV1, OplockLeaseType.NoOplockOrLease},|
||&emsp;&emsp;DurableV1RequestContext.DurableV1RequestContextNotExist,|
||&emsp;&emsp;{DurableV2RequestContext.DurableV2RequestContextExistWithoutPersistent, DurableV2RequestContext.DurableV2RequestContextNotExist}, |
||&emsp;&emsp;DurableV1ReconnectContext.DurableV1ReconnectContextNotExist,|
||&emsp;&emsp;{DurableV2ReconnectContext.DurableV2ReconnectContextExistWithoutPersistent, DurableV2ReconnectContext.DurableV2ReconnectContextNotExist}); |
||OpenResponse;|


|||
|---|---|
|**Scenario Name**|RequestDurableHandleV2LeaseV2|
|**Description**|Basic scenario to test create durable handle v2 with lease v2|
|**Machine**|ReadConfig;|
||OpenRequest(|
||&emsp;&emsp;{ModelDialectRevision.Smb30, ModelDialectRevision.Smb302}, // clientMaxDialect|
||&emsp;&emsp;PersistentBitType.PersistentBitNotSet,|
||&emsp;&emsp;CAShareType.NonCAShare,|
||&emsp;&emsp;{OplockLeaseType.LeaseV1, OplockLeaseType.NoOplockOrLease},|
||&emsp;&emsp;DurableV1RequestContext.DurableV1RequestContextNotExist,|
||&emsp;&emsp;{DurableV2RequestContext.DurableV2RequestContextExistWithoutPersistent, DurableV2RequestContext.DurableV2RequestContextNotExist}, |
||&emsp;&emsp;DurableV1ReconnectContext.DurableV1ReconnectContextNotExist,|
||&emsp;&emsp;{DurableV2ReconnectContext.DurableV2ReconnectContextExistWithoutPersistent, DurableV2ReconnectContext.DurableV2ReconnectContextNotExist}); |
||OpenResponse;|


|||
|---|---|
|**Scenario Name**|RequestPersistentHandle|
|**Description**|Basic scenario to test create persistent handle|
|**Machine**|ReadConfig;|
||OpenRequest(|
||&emsp;&emsp;{ModelDialectRevision.Smb30, ModelDialectRevision.Smb302}, // clientMaxDialect|
||&emsp;&emsp;_, // persistentBit|
||&emsp;&emsp;_, // connectToCAShare|
||&emsp;&emsp;OplockLeaseType.NoOplockOrLease,|
||&emsp;&emsp;DurableV1RequestContext.DurableV1RequestContextNotExist,|
||&emsp;&emsp;{DurableV2RequestContext.DurableV2RequestContextExistWithPersistent, DurableV2RequestContext.DurableV2RequestContextNotExist}, |
||&emsp;&emsp;DurableV1ReconnectContext.DurableV1ReconnectContextNotExist,|
||&emsp;&emsp;{DurableV2ReconnectContext.DurableV2ReconnectContextExistWithPersistent, DurableV2ReconnectContext.DurableV2ReconnectContextNotExist}); |
||OpenResponse;|


|||
|---|---|
|**Scenario Name**|DurableHandleV1PreparedWithBatchOplockReconnect|
|**Description**|Test reconnect durable handle|
||The durablev1 open is created with batch lock|
||Client does Logoff/Disconnect/Nothing.|
||Client reconnects the open.|
|**Machine**|ReadConfig;|
||PrepareOpen(|
||&emsp;&emsp;{ModelDialectRevision.Smb21, ModelDialectRevision.Smb30, ModelDialectRevision.Smb302}, // clientMaxDialect|
||&emsp;&emsp;PersistentBitType.PersistentBitNotSet,|
||&emsp;&emsp;CAShareType.NonCAShare, |
||&emsp;&emsp;ModelHandleType.DurableHandleV1,|
||&emsp;&emsp;OplockLeaseType.BatchOplock);|
||(LogOff|Disconnect)?;|
||ReconnectOpenRequest(|
||&emsp;&emsp;_, // durableV1ReconnectContext|
||&emsp;&emsp;DurableV2ReconnectContext.DurableV2ReconnectContextNotExist,|
||&emsp;&emsp;{OplockLeaseType.BatchOplock, OplockLeaseType.NoOplockOrLease},|
||&emsp;&emsp;_, // leaseKeyDifferentialType|
||&emsp;&emsp;_, // clientIdType|
||&emsp;&emsp;_);// createGuidType|
||OpenResponse;|


|||
|---|---|
|**Scenario Name**|DurableHandleV1PreparedWithLeaseV1Reconnect|
|**Description**|Test reconnect durable handle|
||The durablev1 open is created with lease v1|
||Client does Logoff/Disconnect/Nothing.|
||Client reconnects the open.|
|**Machine**|ReadConfig;|
||PrepareOpen(|
||&emsp;&emsp;{ModelDialectRevision.Smb21, ModelDialectRevision.Smb30, ModelDialectRevision.Smb302},|
||&emsp;&emsp;PersistentBitType.PersistentBitNotSet,|
||&emsp;&emsp;CAShareType.NonCAShare, |
||&emsp;&emsp;ModelHandleType.DurableHandleV1,|
||&emsp;&emsp;OplockLeaseType.LeaseV1);|
||(LogOff|Disconnect)?;|
||ReconnectOpenRequest(|
||&emsp;&emsp;_, // durableV1ReconnectContext|
||&emsp;&emsp;DurableV2ReconnectContext.DurableV2ReconnectContextNotExist,|
||&emsp;&emsp;{OplockLeaseType.LeaseV1, OplockLeaseType.NoOplockOrLease},|
||&emsp;&emsp;_, // leaseKeyDifferentialType|
||&emsp;&emsp;_, // clientIdType|
||&emsp;&emsp;_);// createGuidType|
||OpenResponse;|


|||
|---|---|
|**Scenario Name**|DurableHandleV2PreparedWithBatchOplockReconnect|
|**Description**|Test reconnect durable handle|
||The durablev2 open is created with batch oplock|
||Client does Logoff/Disconnect/Nothing.|
||Client reconnects the open.|
||The cases are only applied for Dialect 3.0 or later.|
|**Machine**|ReadConfig;|
||PrepareOpen(|
||&emsp;&emsp;{ModelDialectRevision.Smb30, ModelDialectRevision.Smb302},|
||&emsp;&emsp;PersistentBitType.PersistentBitNotSet,|
||&emsp;&emsp;CAShareType.NonCAShare, |
||&emsp;&emsp;ModelHandleType.DurableHandleV2,|
||&emsp;&emsp;OplockLeaseType.BatchOplock);|
||(LogOff|Disconnect)?;|
||ReconnectOpenRequest(|
||&emsp;&emsp;DurableV1ReconnectContext.DurableV1ReconnectContextNotExist,|
||&emsp;&emsp;{DurableV2ReconnectContext.DurableV2ReconnectContextExistWithoutPersistent, DurableV2ReconnectContext.DurableV2ReconnectContextNotExist},|
||&emsp;&emsp;{OplockLeaseType.BatchOplock, OplockLeaseType.NoOplockOrLease},|
||&emsp;&emsp;_, // leaseKeyDifferentialType|
||&emsp;&emsp;_, // clientIdType|
||&emsp;&emsp;_);// createGuidType|
||OpenResponse;|


|||
|---|---|
|**Scenario Name**|DurableHandleV2PreparedWithLeaseV1Reconnect|
|**Description**|Test reconnect durable handle|
||The durablev2 open is created with lease v1|
||Client does Logoff/Disconnect/Nothing.|
||Client reconnects the open.|
||The cases are only applied for Dialect 3.0 or later.|
|**Machine**|ReadConfig;|
||PrepareOpen(|
||&emsp;&emsp;{ModelDialectRevision.Smb30, ModelDialectRevision.Smb302},|
||&emsp;&emsp;PersistentBitType.PersistentBitNotSet,|
||&emsp;&emsp;CAShareType.NonCAShare, |
||&emsp;&emsp;ModelHandleType.DurableHandleV2,|
||&emsp;&emsp;OplockLeaseType.LeaseV1);|
||(LogOff|Disconnect)?;|
||ReconnectOpenRequest(|
||&emsp;&emsp;DurableV1ReconnectContext.DurableV1ReconnectContextNotExist,|
||&emsp;&emsp;{DurableV2ReconnectContext.DurableV2ReconnectContextExistWithoutPersistent, DurableV2ReconnectContext.DurableV2ReconnectContextNotExist},|
||&emsp;&emsp;{OplockLeaseType.LeaseV1, OplockLeaseType.NoOplockOrLease},|
||&emsp;&emsp;_, // leaseKeyDifferentialType|
||&emsp;&emsp;_, // clientIdType|
||&emsp;&emsp;_);// createGuidType|
||OpenResponse;|


|||
|---|---|
|**Scenario Name**|DurableHandleV2PreparedWithLeaseV2Reconnect|
|**Description**|Test reconnect durable handle|
||The durablev2 open is created with lease v2|
||Client does Logoff/Disconnect/Nothing.|
||Client reconnects the open.|
||The cases are only applied for Dialect 3.0 or later.|
|**Machine**|ReadConfig;|
||PrepareOpen(|
||&emsp;&emsp;{ModelDialectRevision.Smb30, ModelDialectRevision.Smb302},|
||&emsp;&emsp;PersistentBitType.PersistentBitNotSet,|
||&emsp;&emsp;CAShareType.NonCAShare, |
||&emsp;&emsp;ModelHandleType.DurableHandleV2,|
||&emsp;&emsp;OplockLeaseType.LeaseV2);|
||(LogOff|Disconnect)?;|
||ReconnectOpenRequest(|
||&emsp;&emsp;DurableV1ReconnectContext.DurableV1ReconnectContextNotExist,|
||&emsp;&emsp;{DurableV2ReconnectContext.DurableV2ReconnectContextExistWithoutPersistent, DurableV2ReconnectContext.DurableV2ReconnectContextNotExist},|
||&emsp;&emsp;{OplockLeaseType.LeaseV2, OplockLeaseType.NoOplockOrLease},|
||&emsp;&emsp;_, // leaseKeyDifferentialType|
||&emsp;&emsp;_, // clientIdType|
||&emsp;&emsp;_);// createGuidType|
||OpenResponse;|


|||
|---|---|
|**Scenario Name**|PersistentHandleReconnect|
|**Description**|Test reconnect persistent handle|
|| The persistent open is created.|
|| Client does Logoff/Disconnect.|
|| Client reconnects to the open.|
|| The cases are only applied for Dialect 3.0 or later.|
|**Machine**|ReadConfig;|
||PrepareOpen(|
||&emsp;&emsp;{ModelDialectRevision.Smb30, ModelDialectRevision.Smb302},|
||&emsp;&emsp;_, // persistentBit|
||&emsp;&emsp;CAShareType.CAShare, // connectToCAShare|
||&emsp;&emsp;ModelHandleType.PersistentHandle,|
||&emsp;&emsp;OplockLeaseType.NoOplockOrLease);|
||(LogOff|Disconnect);|
||ReconnectOpenRequest(|
||&emsp;&emsp;DurableV1ReconnectContext.DurableV1ReconnectContextNotExist,|
||&emsp;&emsp;_, // durableV2ReconnectContext|
||&emsp;&emsp;OplockLeaseType.NoOplockOrLease,|
||&emsp;&emsp;_, // leaseKeyDifferentialType|
||&emsp;&emsp;_, // clientIdType|
||&emsp;&emsp;_);// createGuidType|
||OpenResponse;|


#####<a name="3.2.7.2"> Traditional case

The traditional test case is used to cover the below statement in section 3.3.5.9.7:

If the user represented by SessionSecurityContext is not the same user denoted by Open.DurableOwner, the server MUST fail the request with STATUS\_ACCESS\_DENIED. 

If the server disconnect the connection, the reconnect will be successful.

|||
|---|---|
|**Test ID**|DurableHandleV2_Reconnection_WithDifferentDurableOwner|
|**Description**|Test reconnect with different durable owner will fail with STATUS_ACCESS_DENIED|
|**Message Sequence**|**Open a file and request durable handle v2 then write content to file**|
||NEGOTIATE|
||SESSION_SETUP|
||TREE_CONNECT|
||CREATE (with CREATE_DURABLE_HANDLE_REQUEST_V2)|
||WRITE|
||**Disconnect/Reconnect the network to simulate network failure**|
||**Reconnect previous durable handle v2 and read content from file**|
||NEGOTIATE|
||SESSION_SETUP (Reconnect using different account credential)|
||TREE_CONNECT|
||CREATE (with CREATE_DURABLE_HANDLE_RECONNECT_V2) |
||CLOSE|
||TREE_DISCONNECT|
||LOGOFF|
|**Cluster Involved Scenario**|**NO**|


|||
|---|---|
|**Test ID**|DurableHandleV1_Reconnect_WithoutLogoffOrDisconnect_WithPreviousSessionIdSet|
|**Description**|Test reconnect with DurableHandleV1, without log off or disconnect but with previous session id.|
|**Message Sequence**|**Open a file and request durable handle v1 then write content to file**|
||NEGOTIATE|
||SESSION_SETUP|
||TREE_CONNECT|
||CREATE (with CREATE_DURABLE_HANDLE_REQUEST_V1)|
||WRITE|
||**Reconnect previous durable handle v2 and read content from file**|
||NEGOTIATE|
||SESSION_SETUP (Reconnect using SessionId in above step as PreviousSessionId)|
||TREE_CONNECT|
||CREATE (with CREATE_DURABLE_HANDLE_RECONNECT_V1) |
||CLOSE|
||TREE_DISCONNECT|
||LOGOFF|
|**Cluster Involved Scenario**|**NO**|


|||
|---|---|
|**Test ID**|DurableHandleV1_Reconnect_WithoutLogoffOrDisconnect_WithoutPreviousSessionIdSet|
|**Description**|Test reconnect with DurableHandleV1, without log off or disconnect but without previous session id.|
|**Message Sequence**|**Open a file and request durable handle v1 then write content to file**|
||NEGOTIATE|
||SESSION_SETUP|
||TREE_CONNECT|
||CREATE (with CREATE_DURABLE_HANDLE_REQUEST_V1)|
||WRITE|
||**Reconnect previous durable handle v2 and read content from file**|
||NEGOTIATE|
||SESSION_SETUP (Reconnect not using SessionId in above step as PreviousSessionId)|
||TREE_CONNECT|
||CREATE (with CREATE_DURABLE_HANDLE_RECONNECT_V1) |
||CLOSE|
||TREE_DISCONNECT|
||LOGOFF|
|**Cluster Involved Scenario**|**NO**|


|||
|---|---|
|**Test ID**|DurableHandleV1_Reconnect_AfterServerDisconnect|
|**Description**|Test reconnect with durable handle V1 with server disconnect|
|**Message Sequence**|**Open a file and request durable handle v2 then write content to file**|
||NEGOTIATE|
||SESSION_SETUP|
||TREE_CONNECT|
||CREATE (with CREATE_DURABLE_HANDLE_REQUEST_V1)|
||WRITE|
||**Send Negotiate after create to make server disconnect the connection**|
||**Reconnect previous durable handle v1**|
||NEGOTIATE|
||SESSION_SETUP (Reconnect using SessionId in above step as PreviousSessionId)|
||TREE_CONNECT|
||CREATE (with CREATE_DURABLE_HANDLE_RECONNECT_V1) |
||CLOSE|
||TREE_DISCONNECT|
||LOGOFF|
|**Cluster Involved Scenario**|**NO**|


|||
|---|---|
|**Test ID**|DurableHandleV2_NoPersistenceGrantedOnNonCAShare|
|**Description**|Test no persistent handle is granted by the server when the share doesn't have CA capability|
|**Prerequisites**||
|**Test Execution Steps**|Client sends NEGOTIATE request|
||Server sends NEGOTIATE response|
||Client sends SESSION_SETUP request|
||Server sends SESSION_SETUP response|
||According to the status code of last step, client may send more SESSION_SETUP request as needed|
||Client sends TREE_CONNECT request to connect share without CA capability|
||Server sends TREE_CONNECT response (no SMB2_SHARE_CAP_CONTINUOUS_AVAILABILITY flag set in Capability)|
||Client sends CREATE request with CREATE_DURABLE_HANDLE_REQUEST_V2 create context|
||Server sends CREATE response (server should not grant persistent handle in response)|
|**Cleanup**||


|||
|---|---|
|**Test ID**|DurableHandleV2_Reconnection_WithoutPersistence|
|**Description**|Test durable handle V2 without persistence could be reconnected|
|**Prerequisites**||
|**Test Execution Steps**|Client sends NEGOTIATE request|
||Server sends NEGOTIATE response|
||Client sends SESSION_SETUP request|
||Server sends SESSION_SETUP response|
||According to the status code of last step, client may send more SESSION_SETUP request as needed|
||Client sends TREE_CONNECT request|
||Server sends TREE_CONNECT response|
||Client sends CREATE request with CREATE_DURABLE_HANDLE_REQUEST_V2 create context|
||Client sends WRITE request|
||Server sends WRITE response|
|||
||**Disconnect the client to simulate network failure**|
|||
||Client sends NEGOTIATE request|
||Server sends NEGOTIATE response|
||Client sends SESSION_SETUP request|
||Server sends SESSION_SETUP response|
||According to the status code of last step, client may send more SESSION_SETUP request as needed|
||Client sends TREE_CONNECT request|
||Server sends TREE_CONNECT response|
||Client sends CREATE request (with CREATE_DURABLE_HANDLE_RECONNECT_V2) |
||Server sends CREATE response|
||Client sends READ request|
||Server sends READ response|
||Client sends CLOSE request|
||Server sends CLOSE response|
||Client sends TREE_DISCONNECT request|
||Server sends TREE_DISCONNECT response|
||Client sends LOGOFF request|
||Server sends LOGOFF response|
|**Cleanup**||


####<a name="3.2.8">Leasing

**Leasing** means the client can cache specified data in local. There are three different capabilities within a lease: READ, WRITE and HANDLE.

-   READ caching permits the SMB2 client to cache data read from the object.

-   WRITE caching permits the SMB2 client to cache writes and byte-range locks on an object.

-   HANDLE caching permits one or more SMB2 clients to delay closing handles it holds open, or to defer sending opens.

The feature has 379 Model-Based test cases and 2 traditional test case.

For traditional BVT test cases, please refer to section [DirectoryLeasing](#3.1.11) and [FileLeasing](#3.1.17)

#####<a name="3.2.8.1"> Model

######<a name="3.2.8.1.1"> Coverage

This model covers all statements (except which are mentioned in “Assumptions/Restrictions”) of the following sections:

-   2.2.13.2.8 SMB2\_CREATE\_REQUEST\_LEASE

-   2.2.13.2.10 SMB2\_CREATE\_REQUEST\_LEASE\_V2

-   2.2.23.2 Lease Break Notification

-   2.2.24.2 Lease Break Acknowledgment

-   2.2.25.2 Lease Break Response

-   3.3.1.4 Algorithm for Leasing in an Object Store

-   3.3.4.7 Object Store Indicates a Lease Break

-   3.3.5.9 Receiving an SMB2 CREATE Request

-   3.3.5.9.8 Handling the SMB2\_CREATE\_REQUEST\_LEASE Create Context

-   3.3.5.9.11 Handling the SMB2\_CREATE\_REQUEST\_LEASE\_V2 Create Context

-   3.3.5.22.2 Processing a Lease Acknowledgment

######<a name="3.2.8.1.2"> Assumptions/Restrictions

1.  This model only covers the lease on a file and does not cover the lease on a directory.

2.  This model does not cover the statements in section “3.3.6.1 Oplock Break Acknowledgment Timer Event”.

######<a name="3.2.8.1.3"> Scenario Design

This model has 4 scenarios.

* BreakReadLeaseV1

|||
|---|---|
|**Description**|It's a scenario to test how the server handles read leasing for LeaseV1 |
|**Machine**|ReadConfig;|
||SetupConnection;|
||CreateRequest(ConnectTargetType.ConnectToNonDirectory, LeaseContextType.LeaseV1, LeaseKeyType.ValidLeaseKey, 1, |
||&emsp;&emsp;_, _);|
||CreateResponse; |
||(|
||&emsp;&emsp;FileOperationToBreakLeaseRequest({FileOperation.OPEN_OVERWRITE, FileOperation.WRITE_DATA, FileOperation.SIZE_CHANGED, FileOperation.RANGE_LOCK}, {OperatorType.SameClientGuidDifferentLeaseKey, OperatorType.SecondClient}, _, out _);|
||&emsp;&emsp;// 1 R -> None|
||&emsp;&emsp;OnLeaseBreakNotification(_, LEASE_BREAK_Notification_Packet_Flags_Values.None, 1, 0);|
||&emsp;&emsp;FileOperationToBreakLeaseResponse;|
||)?;|


* BreakReadLeaseV2

|||
|---|---|
|**Description**|It's a scenario to test how the server handles read leasing for LeaseV2.|
|**Machine**|ReadConfig;|
||SetupConnection({ModelDialectRevision.Smb30, ModelDialectRevision.Smb302}, _);|
||CreateRequest(ConnectTargetType.ConnectToNonDirectory, LeaseContextType.LeaseV2, LeaseKeyType.ValidLeaseKey, 1, |
||&emsp;&emsp;_, _);|
||CreateResponse; |
||(|
||&emsp;&emsp;FileOperationToBreakLeaseRequest({FileOperation.OPEN_OVERWRITE, FileOperation.WRITE_DATA, FileOperation.SIZE_CHANGED, FileOperation.RANGE_LOCK}, {OperatorType.SameClientGuidDifferentLeaseKey, OperatorType.SecondClient}, _, out _);|
||&emsp;&emsp;// 1 R -> None|
||&emsp;&emsp;OnLeaseBreakNotification(_, LEASE_BREAK_Notification_Packet_Flags_Values.None, 1, 0);|
||&emsp;&emsp;FileOperationToBreakLeaseResponse;|
||)?;|


* BreakReadWriteLeaseV1

|||
|---|---|
|**Description**|It's a scenario to test how the server handles Read&Write leasing for LeaseV1 |
|**Machine**|ReadConfig;|
||SetupConnection;|
||CreateRequest(ConnectTargetType.ConnectToNonDirectory, LeaseContextType.LeaseV1, LeaseKeyType.ValidLeaseKey, 5, |
||&emsp;LeaseFlagsValues.SMB2_LEASE_FLAG_PARENT_LEASE_KEY_SET, ParentLeaseKeyType.ValidParentLeaseKey);|
||CreateResponse;|
||(|
||&emsp;FileOperationToBreakLeaseRequest({FileOperation.OPEN_WITHOUT_OVERWRITE}, OperatorType.SameClientId, _, out _);|
||&emsp;FileOperationToBreakLeaseResponse;|
||&emsp;(|
||&emsp;&emsp;(|
||&emsp;&emsp;&emsp;FileOperationToBreakLeaseRequest(FileOperation.OPEN_OVERWRITE, {OperatorType.SameClientGuidDifferentLeaseKey, OperatorType.SecondClient}, _, out _);|
||&emsp;&emsp;&emsp;// 1 RW -> None|
||&emsp;&emsp;&emsp;OnLeaseBreakNotification(_, LEASE_BREAK_Notification_Packet_Flags_Values.SMB2_NOTIFY_BREAK_LEASE_FLAG_ACK_REQUIRED, 5, 0);|
||&emsp;&emsp;&emsp;LeaseBreakAcknowledgmentRequest(ModelLeaseKeyType.ValidLeaseKey, 0);|
||&emsp;&emsp;&emsp;LeaseBreakResponse(ModelSmb2Status.STATUS_SUCCESS, 0);|
||&emsp;&emsp;&emsp;FileOperationToBreakLeaseResponse;|
||&emsp;&emsp;) &#124; (|
||&emsp;&emsp;&emsp;FileOperationToBreakLeaseRequest({FileOperation.OPEN_WITHOUT_OVERWRITE}, {OperatorType.SameClientGuidDifferentLeaseKey, OperatorType.SecondClient}, _, out _);|
||&emsp;&emsp;&emsp;((|
||&emsp;&emsp;&emsp;&emsp;// 2 RW -> R|
||&emsp;&emsp;&emsp;&emsp;OnLeaseBreakNotification(_, LEASE_BREAK_Notification_Packet_Flags_Values.SMB2_NOTIFY_BREAK_LEASE_FLAG_ACK_REQUIRED, 5, 1);|
||&emsp;&emsp;&emsp;&emsp;LeaseBreakAcknowledgmentRequest(ModelLeaseKeyType.ValidLeaseKey, 1);|
||&emsp;&emsp;&emsp;&emsp;LeaseBreakResponse(ModelSmb2Status.STATUS_SUCCESS, 1);|
||&emsp;&emsp;&emsp;&emsp;FileOperationToBreakLeaseResponse;|
||&emsp;&emsp;&emsp;&emsp;FileOperationToBreakLeaseRequest({FileOperation.OPEN_OVERWRITE, FileOperation.WRITE_DATA, FileOperation.SIZE_CHANGED, FileOperation.RANGE_LOCK}, {OperatorType.SameClientGuidDifferentLeaseKey, OperatorType.SecondClient}, _, out _);|
||&emsp;&emsp;&emsp;&emsp;// 2.1 R -> None|
||&emsp;&emsp;&emsp;&emsp;OnLeaseBreakNotification(_, LEASE_BREAK_Notification_Packet_Flags_Values.None, 1, 0);|
||&emsp;&emsp;&emsp;&emsp;FileOperationToBreakLeaseResponse;|
||&emsp;&emsp;&emsp;) &#124; (|
||&emsp;&emsp;&emsp;&emsp;// 3 RW -> None|
||&emsp;&emsp;&emsp;&emsp;OnLeaseBreakNotification(_, LEASE_BREAK_Notification_Packet_Flags_Values.SMB2_NOTIFY_BREAK_LEASE_FLAG_ACK_REQUIRED, 5, 0);|
||&emsp;&emsp;&emsp;&emsp;LeaseBreakAcknowledgmentRequest(ModelLeaseKeyType.ValidLeaseKey, 0);|
||&emsp;&emsp;&emsp;&emsp;LeaseBreakResponse(ModelSmb2Status.STATUS_SUCCESS, 0);|
||&emsp;&emsp;&emsp;&emsp;FileOperationToBreakLeaseResponse;|
||&emsp;&emsp;&emsp;))|
||&emsp;&emsp;)|
||&emsp;);|
||)?;|


* BreakReadWriteLeaseV2

|||
|---|---|
|**Description**|It's a scenario to test how the server handles Read&Write leasing for LeaseV2|
|**Machine**|ReadConfig;|
||SetupConnection({ModelDialectRevision.Smb30, ModelDialectRevision.Smb302}, _);|
||CreateRequest(ConnectTargetType.ConnectToNonDirectory, LeaseContextType.LeaseV2, LeaseKeyType.ValidLeaseKey, 5, |
||&emsp;LeaseFlagsValues.SMB2_LEASE_FLAG_PARENT_LEASE_KEY_SET, ParentLeaseKeyType.ValidParentLeaseKey);|
||CreateResponse;|
||(|
||&emsp;FileOperationToBreakLeaseRequest({FileOperation.OPEN_WITHOUT_OVERWRITE}, OperatorType.SameClientId, _, out _);|
||&emsp;FileOperationToBreakLeaseResponse;|
||&emsp;(|
||&emsp;&emsp;(|
||&emsp;&emsp;&emsp;FileOperationToBreakLeaseRequest(FileOperation.OPEN_OVERWRITE, {OperatorType.SameClientGuidDifferentLeaseKey, OperatorType.SecondClient}, _, out _);|
||&emsp;&emsp;&emsp;// 1 RW -> None|
||&emsp;&emsp;&emsp;OnLeaseBreakNotification(_, LEASE_BREAK_Notification_Packet_Flags_Values.SMB2_NOTIFY_BREAK_LEASE_FLAG_ACK_REQUIRED, 5, 0);|
||&emsp;&emsp;&emsp;LeaseBreakAcknowledgmentRequest(ModelLeaseKeyType.ValidLeaseKey, 0);|
||&emsp;&emsp;&emsp;LeaseBreakResponse(ModelSmb2Status.STATUS_SUCCESS, 0);|
||&emsp;&emsp;&emsp;FileOperationToBreakLeaseResponse;|
||&emsp;&emsp;) &#124;  (|
||&emsp;&emsp;&emsp;FileOperationToBreakLeaseRequest({FileOperation.OPEN_WITHOUT_OVERWRITE}, {OperatorType.SameClientGuidDifferentLeaseKey, OperatorType.SecondClient}, _, out _);|
||&emsp;&emsp;&emsp;((|
||&emsp;&emsp;&emsp;&emsp;// 2 RW -> R|
||&emsp;&emsp;&emsp;&emsp;OnLeaseBreakNotification(_, LEASE_BREAK_Notification_Packet_Flags_Values.SMB2_NOTIFY_BREAK_LEASE_FLAG_ACK_REQUIRED, 5, 1);|
||&emsp;&emsp;&emsp;&emsp;LeaseBreakAcknowledgmentRequest(ModelLeaseKeyType.ValidLeaseKey, 1);|
||&emsp;&emsp;&emsp;&emsp;LeaseBreakResponse(ModelSmb2Status.STATUS_SUCCESS, 1);|
||&emsp;&emsp;&emsp;&emsp;FileOperationToBreakLeaseResponse;|
||&emsp;&emsp;&emsp;&emsp;FileOperationToBreakLeaseRequest({FileOperation.OPEN_OVERWRITE, FileOperation.WRITE_DATA, FileOperation.SIZE_CHANGED, FileOperation.RANGE_LOCK}, {OperatorType.SameClientGuidDifferentLeaseKey, OperatorType.SecondClient}, _, out _);|
||&emsp;&emsp;&emsp;&emsp;// 2.1 R -> None|
||&emsp;&emsp;&emsp;&emsp;OnLeaseBreakNotification(_, LEASE_BREAK_Notification_Packet_Flags_Values.None, 1, 0);|
||&emsp;&emsp;&emsp;&emsp;FileOperationToBreakLeaseResponse;|
||&emsp;&emsp;&emsp;) &#124;  (|
||&emsp;&emsp;&emsp;&emsp;// 3 RW -> None|
||&emsp;&emsp;&emsp;&emsp;OnLeaseBreakNotification(_, LEASE_BREAK_Notification_Packet_Flags_Values.SMB2_NOTIFY_BREAK_LEASE_FLAG_ACK_REQUIRED, 5, 0);|
||&emsp;&emsp;&emsp;&emsp;LeaseBreakAcknowledgmentRequest(ModelLeaseKeyType.ValidLeaseKey, 0);|
||&emsp;&emsp;&emsp;&emsp;LeaseBreakResponse(ModelSmb2Status.STATUS_SUCCESS, 0);|
||&emsp;&emsp;&emsp;&emsp;FileOperationToBreakLeaseResponse;|
||&emsp;&emsp;&emsp;))|
||&emsp;&emsp;)|
||&emsp;);|
||)?;|


* BreakReadHandleLeasingV1

|||
|---|---|
|**Description**|It's a scenario to test how the server handles Read&Handle leasing for LeaseV1 |
|**Machine**|ReadConfig;|
||SetupConnection;|
||CreateRequest(ConnectTargetType.ConnectToNonDirectory, LeaseContextType.LeaseV1, LeaseKeyType.ValidLeaseKey, 3, |
||&emsp;LeaseFlagsValues.SMB2_LEASE_FLAG_PARENT_LEASE_KEY_SET, ParentLeaseKeyType.ValidParentLeaseKey);|
||CreateResponse;|
||(|
||&emsp;FileOperationToBreakLeaseRequest({FileOperation.OPEN_SHARING_VIOLATION, FileOperation.OPEN_SHARING_VIOLATION_WITH_OVERWRITE, FileOperation.RENAMEED}, OperatorType.SameClientId, _, out _);|
||&emsp;FileOperationToBreakLeaseResponse;|
||&emsp;((|
||&emsp;&emsp;FileOperationToBreakLeaseRequest(FileOperation.DELETED, {OperatorType.SameClientGuidDifferentLeaseKey, OperatorType.SecondClient}, _, out _);|
||&emsp;&emsp;((|
||&emsp;&emsp;&emsp;// 1 RH -> R, and no other operation after delete|
||&emsp;&emsp;&emsp;OnLeaseBreakNotification(_, LEASE_BREAK_Notification_Packet_Flags_Values.SMB2_NOTIFY_BREAK_LEASE_FLAG_ACK_REQUIRED, 3, 1);|
||&emsp;&emsp;&emsp;LeaseBreakAcknowledgmentRequest(ModelLeaseKeyType.ValidLeaseKey, 1);|
||&emsp;&emsp;&emsp;LeaseBreakResponse(ModelSmb2Status.STATUS_SUCCESS, 1);|
||&emsp;&emsp;&emsp;FileOperationToBreakLeaseResponse;|
||&emsp;&emsp;) &#124;  (|
||&emsp;&emsp;&emsp;// 2 RH -> None|
||&emsp;&emsp;&emsp;OnLeaseBreakNotification(_, LEASE_BREAK_Notification_Packet_Flags_Values.SMB2_NOTIFY_BREAK_LEASE_FLAG_ACK_REQUIRED, 3, 0);|
||&emsp;&emsp;&emsp;LeaseBreakAcknowledgmentRequest(ModelLeaseKeyType.ValidLeaseKey, 0);|
||&emsp;&emsp;&emsp;LeaseBreakResponse(ModelSmb2Status.STATUS_SUCCESS, 0);|
||&emsp;&emsp;&emsp;FileOperationToBreakLeaseResponse;|
||&emsp;&emsp;))|
||&emsp;) &#124;  (|
||&emsp;&emsp;// 3 RH -> RH, and no other operation after delete|
||&emsp;&emsp;FileOperationToBreakLeaseRequest(FileOperation.DELETED, OperatorType.SameClientId, _, out _);|
||&emsp;&emsp;FileOperationToBreakLeaseResponse;|
||&emsp;) &#124;  (|
||&emsp;&emsp;FileOperationToBreakLeaseRequest({FileOperation.OPEN_SHARING_VIOLATION, FileOperation.OPEN_SHARING_VIOLATION_WITH_OVERWRITE, FileOperation.RENAMEED}, {OperatorType.SameClientGuidDifferentLeaseKey, OperatorType.SecondClient}, _, out _);|
||&emsp;&emsp;((|
||&emsp;&emsp;&emsp;// 4 RH -> R|
||&emsp;&emsp;&emsp;OnLeaseBreakNotification(_, LEASE_BREAK_Notification_Packet_Flags_Values.SMB2_NOTIFY_BREAK_LEASE_FLAG_ACK_REQUIRED, 3, 1);|
||&emsp;&emsp;&emsp;LeaseBreakAcknowledgmentRequest(ModelLeaseKeyType.ValidLeaseKey, 1);|
||&emsp;&emsp;&emsp;LeaseBreakResponse(ModelSmb2Status.STATUS_SUCCESS, 1);|
||&emsp;&emsp;&emsp;FileOperationToBreakLeaseResponse;|
||&emsp;&emsp;&emsp;FileOperationToBreakLeaseRequest({FileOperation.OPEN_OVERWRITE, FileOperation.WRITE_DATA, FileOperation.SIZE_CHANGED, FileOperation.RANGE_LOCK}, {OperatorType.SameClientGuidDifferentLeaseKey, OperatorType.SecondClient}, _, out _);|
||&emsp;&emsp;&emsp;// 4.1 R -> None|
||&emsp;&emsp;&emsp;OnLeaseBreakNotification(_, LEASE_BREAK_Notification_Packet_Flags_Values.None, 1, 0);|
||&emsp;&emsp;&emsp;FileOperationToBreakLeaseResponse;|
||&emsp;&emsp;) &#124;  (|
||&emsp;&emsp;&emsp;// 5 RH -> None|
||&emsp;&emsp;&emsp;OnLeaseBreakNotification(_, LEASE_BREAK_Notification_Packet_Flags_Values.SMB2_NOTIFY_BREAK_LEASE_FLAG_ACK_REQUIRED, 3, 0);|
||&emsp;&emsp;&emsp;LeaseBreakAcknowledgmentRequest(ModelLeaseKeyType.ValidLeaseKey, 0);|
||&emsp;&emsp;&emsp;LeaseBreakResponse(ModelSmb2Status.STATUS_SUCCESS, 0);|
||&emsp;&emsp;&emsp;FileOperationToBreakLeaseResponse;|
||&emsp;&emsp;))|
||&emsp;) &#124;  (|
||&emsp;&emsp;FileOperationToBreakLeaseRequest({FileOperation.PARENT_DIR_RENAMED}, _, _, out _);|
||&emsp;&emsp;((|
||&emsp;&emsp;&emsp;// 6 RH -> R|
||&emsp;&emsp;&emsp;OnLeaseBreakNotification(_, LEASE_BREAK_Notification_Packet_Flags_Values.SMB2_NOTIFY_BREAK_LEASE_FLAG_ACK_REQUIRED, 3, 1);|
||&emsp;&emsp;&emsp;LeaseBreakAcknowledgmentRequest(ModelLeaseKeyType.ValidLeaseKey, 1);|
||&emsp;&emsp;&emsp;LeaseBreakResponse(ModelSmb2Status.STATUS_SUCCESS, 1);|
||&emsp;&emsp;&emsp;FileOperationToBreakLeaseResponse;|
||&emsp;&emsp;&emsp;FileOperationToBreakLeaseRequest({FileOperation.OPEN_OVERWRITE, FileOperation.WRITE_DATA, FileOperation.SIZE_CHANGED, FileOperation.RANGE_LOCK}, {OperatorType.SameClientGuidDifferentLeaseKey, OperatorType.SecondClient}, _, out _);|
||&emsp;&emsp;&emsp;// 6.1 R -> None|
||&emsp;&emsp;&emsp;OnLeaseBreakNotification(_, LEASE_BREAK_Notification_Packet_Flags_Values.None, 1, 0);|
||&emsp;&emsp;&emsp;FileOperationToBreakLeaseResponse;|
||&emsp;&emsp;) &#124;  (|
||&emsp;&emsp;&emsp;// 7 RH -> None|
||&emsp;&emsp;&emsp;OnLeaseBreakNotification(_, LEASE_BREAK_Notification_Packet_Flags_Values.SMB2_NOTIFY_BREAK_LEASE_FLAG_ACK_REQUIRED, 3, 0);|
||&emsp;&emsp;&emsp;LeaseBreakAcknowledgmentRequest(ModelLeaseKeyType.ValidLeaseKey, 0);|
||&emsp;&emsp;&emsp;LeaseBreakResponse(ModelSmb2Status.STATUS_SUCCESS, 0);|
||&emsp;&emsp;&emsp;FileOperationToBreakLeaseResponse;|
||&emsp;&emsp;))|
||&emsp;));|
||)?;|


* BreakReadHandleLeasingV2

|||
|---|---|
|**Description**|It's a scenario to test how the server handles Read&Handle leasing for LeaseV2|
|**Machine**|ReadConfig;|
||SetupConnection({ModelDialectRevision.Smb30, ModelDialectRevision.Smb302}, _);|
||CreateRequest(ConnectTargetType.ConnectToNonDirectory, LeaseContextType.LeaseV2, LeaseKeyType.ValidLeaseKey, 3, |
||&emsp;LeaseFlagsValues.SMB2_LEASE_FLAG_PARENT_LEASE_KEY_SET, ParentLeaseKeyType.ValidParentLeaseKey);|
||CreateResponse;|
||(|
||&emsp;FileOperationToBreakLeaseRequest({FileOperation.OPEN_SHARING_VIOLATION, FileOperation.OPEN_SHARING_VIOLATION_WITH_OVERWRITE, FileOperation.RENAMEED}, OperatorType.SameClientId, _, out _);|
||&emsp;FileOperationToBreakLeaseResponse;|
||&emsp;((|
||&emsp;&emsp;FileOperationToBreakLeaseRequest(FileOperation.DELETED, {OperatorType.SameClientGuidDifferentLeaseKey, OperatorType.SecondClient}, _, out _);|
||&emsp;&emsp;((|
||&emsp;&emsp;&emsp;// 1 RH -> R, and no other operation after delete|
||&emsp;&emsp;&emsp;OnLeaseBreakNotification(_, LEASE_BREAK_Notification_Packet_Flags_Values.SMB2_NOTIFY_BREAK_LEASE_FLAG_ACK_REQUIRED, 3, 1);|
||&emsp;&emsp;&emsp;LeaseBreakAcknowledgmentRequest(ModelLeaseKeyType.ValidLeaseKey, 1);|
||&emsp;&emsp;&emsp;LeaseBreakResponse(ModelSmb2Status.STATUS_SUCCESS, 1);|
||&emsp;&emsp;&emsp;FileOperationToBreakLeaseResponse;|
||&emsp;&emsp;) &#124;  (|
||&emsp;&emsp;&emsp;// 2 RH -> None|
||&emsp;&emsp;&emsp;OnLeaseBreakNotification(_, LEASE_BREAK_Notification_Packet_Flags_Values.SMB2_NOTIFY_BREAK_LEASE_FLAG_ACK_REQUIRED, 3, 0);|
||&emsp;&emsp;&emsp;LeaseBreakAcknowledgmentRequest(ModelLeaseKeyType.ValidLeaseKey, 0);|
||&emsp;&emsp;&emsp;LeaseBreakResponse(ModelSmb2Status.STATUS_SUCCESS, 0);|
||&emsp;&emsp;&emsp;FileOperationToBreakLeaseResponse;|
||&emsp;&emsp;))|
||&emsp;) &#124;  (|
||&emsp;&emsp;// 3 RH -> RH, and no other operation after delete|
||&emsp;&emsp;FileOperationToBreakLeaseRequest(FileOperation.DELETED, OperatorType.SameClientId, _, out _);|
||&emsp;&emsp;FileOperationToBreakLeaseResponse;|
||&emsp;) &#124;  (|
||&emsp;&emsp;FileOperationToBreakLeaseRequest({FileOperation.OPEN_SHARING_VIOLATION, FileOperation.OPEN_SHARING_VIOLATION_WITH_OVERWRITE, FileOperation.RENAMEED}, {OperatorType.SameClientGuidDifferentLeaseKey, OperatorType.SecondClient}, _, out _);|
||&emsp;&emsp;((|
||&emsp;&emsp;&emsp;// 4 RH -> R|
||&emsp;&emsp;&emsp;OnLeaseBreakNotification(_, LEASE_BREAK_Notification_Packet_Flags_Values.SMB2_NOTIFY_BREAK_LEASE_FLAG_ACK_REQUIRED, 3, 1);|
||&emsp;&emsp;&emsp;LeaseBreakAcknowledgmentRequest(ModelLeaseKeyType.ValidLeaseKey, 1);|
||&emsp;&emsp;&emsp;LeaseBreakResponse(ModelSmb2Status.STATUS_SUCCESS, 1);|
||&emsp;&emsp;&emsp;FileOperationToBreakLeaseResponse;|
||&emsp;&emsp;&emsp;FileOperationToBreakLeaseRequest({FileOperation.OPEN_OVERWRITE, FileOperation.WRITE_DATA, FileOperation.SIZE_CHANGED, FileOperation.RANGE_LOCK}, {OperatorType.SameClientGuidDifferentLeaseKey, OperatorType.SecondClient}, _, out _);|
||&emsp;&emsp;&emsp;// 4.1 R -> None|
||&emsp;&emsp;&emsp;OnLeaseBreakNotification(_, LEASE_BREAK_Notification_Packet_Flags_Values.None, 1, 0);|
||&emsp;&emsp;&emsp;FileOperationToBreakLeaseResponse;|
||&emsp;&emsp;) &#124;  (|
||&emsp;&emsp;&emsp;// 5 RH -> None|
||&emsp;&emsp;&emsp;OnLeaseBreakNotification(_, LEASE_BREAK_Notification_Packet_Flags_Values.SMB2_NOTIFY_BREAK_LEASE_FLAG_ACK_REQUIRED, 3, 0);|
||&emsp;&emsp;&emsp;LeaseBreakAcknowledgmentRequest(ModelLeaseKeyType.ValidLeaseKey, 0);|
||&emsp;&emsp;&emsp;LeaseBreakResponse(ModelSmb2Status.STATUS_SUCCESS, 0);|
||&emsp;&emsp;&emsp;FileOperationToBreakLeaseResponse;|
||&emsp;&emsp;))|
||&emsp;) &#124; (|
||&emsp;&emsp;FileOperationToBreakLeaseRequest({FileOperation.PARENT_DIR_RENAMED}, _, _, out _);|
||&emsp;&emsp;((|
||&emsp;&emsp;&emsp;// 6 RH -> R|
||&emsp;&emsp;&emsp;OnLeaseBreakNotification(_, LEASE_BREAK_Notification_Packet_Flags_Values.SMB2_NOTIFY_BREAK_LEASE_FLAG_ACK_REQUIRED, 3, 1);|
||&emsp;&emsp;&emsp;LeaseBreakAcknowledgmentRequest(ModelLeaseKeyType.ValidLeaseKey, 1);|
||&emsp;&emsp;&emsp;LeaseBreakResponse(ModelSmb2Status.STATUS_SUCCESS, 1);|
||&emsp;&emsp;&emsp;FileOperationToBreakLeaseResponse;|
||&emsp;&emsp;&emsp;FileOperationToBreakLeaseRequest({FileOperation.OPEN_OVERWRITE, FileOperation.WRITE_DATA, FileOperation.SIZE_CHANGED, FileOperation.RANGE_LOCK}, {OperatorType.SameClientGuidDifferentLeaseKey, OperatorType.SecondClient}, _, out _);|
||&emsp;&emsp;&emsp;// 6.1 R -> None|
||&emsp;&emsp;&emsp;OnLeaseBreakNotification(_, LEASE_BREAK_Notification_Packet_Flags_Values.None, 1, 0);|
||&emsp;&emsp;&emsp;FileOperationToBreakLeaseResponse;|
||&emsp;&emsp;) &#124; (|
||&emsp;&emsp;&emsp;// 7 RH -> None|
||&emsp;&emsp;&emsp;OnLeaseBreakNotification(_, LEASE_BREAK_Notification_Packet_Flags_Values.SMB2_NOTIFY_BREAK_LEASE_FLAG_ACK_REQUIRED, 3, 0);|
||&emsp;&emsp;&emsp;LeaseBreakAcknowledgmentRequest(ModelLeaseKeyType.ValidLeaseKey, 0);|
||&emsp;&emsp;&emsp;LeaseBreakResponse(ModelSmb2Status.STATUS_SUCCESS, 0);|
||&emsp;&emsp;&emsp;FileOperationToBreakLeaseResponse;|
||&emsp;&emsp;))|
||&emsp;));|
||)?;|


* BreakReadWriteHandleLeasingV1

|||
|---|---|
|**Description**|It's a scenario to test how the server handles Read&Write&Handle leasing for LeaseV1.|
|**Machine**|ReadConfig;|
||SetupConnection;|
||CreateRequest(ConnectTargetType.ConnectToNonDirectory, LeaseContextType.LeaseV1, LeaseKeyType.ValidLeaseKey, 7, |
||&emsp;LeaseFlagsValues.SMB2_LEASE_FLAG_PARENT_LEASE_KEY_SET, ParentLeaseKeyType.ValidParentLeaseKey);|
||CreateResponse;|
||(|
||&emsp;(|
||&emsp;&emsp;(|
||&emsp;&emsp;&emsp;FileOperationToBreakLeaseRequest({FileOperation.OPEN_SHARING_VIOLATION, FileOperation.OPEN_SHARING_VIOLATION_WITH_OVERWRITE}, {OperatorType.SameClientGuidDifferentLeaseKey, OperatorType.SecondClient}, _, out _)|
||&emsp;&emsp;&emsp;&#124;|
||&emsp;&emsp;&emsp;FileOperationToBreakLeaseRequest(FileOperation.PARENT_DIR_RENAMED, _, _, out _)|
||&emsp;&emsp;);|
||&emsp;&emsp;((|
||&emsp;&emsp;&emsp;// 1 RWH -> RW|
||&emsp;&emsp;&emsp;OnLeaseBreakNotification(_, LEASE_BREAK_Notification_Packet_Flags_Values.SMB2_NOTIFY_BREAK_LEASE_FLAG_ACK_REQUIRED, 7, 5);|
||&emsp;&emsp;&emsp;LeaseBreakAcknowledgmentRequest(ModelLeaseKeyType.ValidLeaseKey, 5);|
||&emsp;&emsp;&emsp;LeaseBreakResponse(ModelSmb2Status.STATUS_SUCCESS, 5);|
||&emsp;&emsp;&emsp;FileOperationToBreakLeaseResponse;|
||&emsp;&emsp;&emsp;(|
||&emsp;&emsp;&emsp;&emsp;(|
||&emsp;&emsp;&emsp;&emsp;&emsp;FileOperationToBreakLeaseRequest(FileOperation.OPEN_OVERWRITE, {OperatorType.SameClientGuidDifferentLeaseKey, OperatorType.SecondClient}, _, out _);|
||&emsp;&emsp;&emsp;&emsp;&emsp;// 1.1 RW -> None|
||&emsp;&emsp;&emsp;&emsp;&emsp;OnLeaseBreakNotification(_, LEASE_BREAK_Notification_Packet_Flags_Values.SMB2_NOTIFY_BREAK_LEASE_FLAG_ACK_REQUIRED, 5, 0);|
||&emsp;&emsp;&emsp;&emsp;&emsp;LeaseBreakAcknowledgmentRequest(ModelLeaseKeyType.ValidLeaseKey, 0);|
||&emsp;&emsp;&emsp;&emsp;&emsp;LeaseBreakResponse(ModelSmb2Status.STATUS_SUCCESS, 0);|
||&emsp;&emsp;&emsp;&emsp;&emsp;FileOperationToBreakLeaseResponse;|
||&emsp;&emsp;&emsp;&emsp;) &#124; (|
||&emsp;&emsp;&emsp;&emsp;&emsp;FileOperationToBreakLeaseRequest({FileOperation.OPEN_WITHOUT_OVERWRITE}, {OperatorType.SameClientGuidDifferentLeaseKey, OperatorType.SecondClient}, _, out _);|
||&emsp;&emsp;&emsp;&emsp;&emsp;((|
||&emsp;&emsp;&emsp;&emsp;&emsp;&emsp;// 1.2 RW -> R|
||&emsp;&emsp;&emsp;&emsp;&emsp;&emsp;OnLeaseBreakNotification(_, LEASE_BREAK_Notification_Packet_Flags_Values.SMB2_NOTIFY_BREAK_LEASE_FLAG_ACK_REQUIRED, 5, 1);|
||&emsp;&emsp;&emsp;&emsp;&emsp;&emsp;LeaseBreakAcknowledgmentRequest(ModelLeaseKeyType.ValidLeaseKey, 1);|
||&emsp;&emsp;&emsp;&emsp;&emsp;&emsp;LeaseBreakResponse(ModelSmb2Status.STATUS_SUCCESS, 1);|
||&emsp;&emsp;&emsp;&emsp;&emsp;&emsp;FileOperationToBreakLeaseResponse;|
||&emsp;&emsp;&emsp;&emsp;&emsp;&emsp;FileOperationToBreakLeaseRequest({FileOperation.OPEN_OVERWRITE, FileOperation.WRITE_DATA, FileOperation.SIZE_CHANGED, FileOperation.RANGE_LOCK}, {OperatorType.SameClientGuidDifferentLeaseKey, OperatorType.SecondClient}, _, out _);|
||&emsp;&emsp;&emsp;&emsp;&emsp;&emsp;// 1.2.1 R -> None|
||&emsp;&emsp;&emsp;&emsp;&emsp;&emsp;OnLeaseBreakNotification(_, LEASE_BREAK_Notification_Packet_Flags_Values.None, 1, 0);|
||&emsp;&emsp;&emsp;&emsp;&emsp;&emsp;FileOperationToBreakLeaseResponse;|
||&emsp;&emsp;&emsp;&emsp;&emsp;) &#124; (|
||&emsp;&emsp;&emsp;&emsp;&emsp;&emsp;// 1.3 RW -> None|
||&emsp;&emsp;&emsp;&emsp;&emsp;&emsp;OnLeaseBreakNotification(_, LEASE_BREAK_Notification_Packet_Flags_Values.SMB2_NOTIFY_BREAK_LEASE_FLAG_ACK_REQUIRED, 5, 0);|
||&emsp;&emsp;&emsp;&emsp;&emsp;&emsp;LeaseBreakAcknowledgmentRequest(ModelLeaseKeyType.ValidLeaseKey, 0);|
||&emsp;&emsp;&emsp;&emsp;&emsp;&emsp;LeaseBreakResponse(ModelSmb2Status.STATUS_SUCCESS, 0);|
||&emsp;&emsp;&emsp;&emsp;&emsp;&emsp;FileOperationToBreakLeaseResponse;|
||&emsp;&emsp;&emsp;&emsp;&emsp;))|
||&emsp;&emsp;&emsp;&emsp;)|
||&emsp;&emsp;&emsp;);|
||&emsp;&emsp;) &#124; (|
||&emsp;&emsp;&emsp;// 2 RWH -> None|
||&emsp;&emsp;&emsp;OnLeaseBreakNotification(_, LEASE_BREAK_Notification_Packet_Flags_Values.SMB2_NOTIFY_BREAK_LEASE_FLAG_ACK_REQUIRED, 7, 0);|
||&emsp;&emsp;&emsp;LeaseBreakAcknowledgmentRequest(ModelLeaseKeyType.ValidLeaseKey, 0);|
||&emsp;&emsp;&emsp;LeaseBreakResponse(ModelSmb2Status.STATUS_SUCCESS, 0);|
||&emsp;&emsp;&emsp;FileOperationToBreakLeaseResponse;|
||&emsp;&emsp;));|
||&emsp;) &#124; (|
||&emsp;&emsp;FileOperationToBreakLeaseRequest({FileOperation.OPEN_WITHOUT_OVERWRITE}, {OperatorType.SameClientGuidDifferentLeaseKey, OperatorType.SecondClient}, _, out _);|
||&emsp;&emsp;((|
||&emsp;&emsp;&emsp;// 3 RWH -> RH|
||&emsp;&emsp;&emsp;OnLeaseBreakNotification(_, LEASE_BREAK_Notification_Packet_Flags_Values.SMB2_NOTIFY_BREAK_LEASE_FLAG_ACK_REQUIRED, 7, 3);|
||&emsp;&emsp;&emsp;LeaseBreakAcknowledgmentRequest(ModelLeaseKeyType.ValidLeaseKey, 3);|
||&emsp;&emsp;&emsp;LeaseBreakResponse(ModelSmb2Status.STATUS_SUCCESS, 3);|
||&emsp;&emsp;&emsp;FileOperationToBreakLeaseResponse;|
||&emsp;&emsp;&emsp;((|
||&emsp;&emsp;&emsp;&emsp;FileOperationToBreakLeaseRequest(FileOperation.DELETED, {OperatorType.SameClientGuidDifferentLeaseKey, OperatorType.SecondClient}, _, out _);|
||&emsp;&emsp;&emsp;&emsp;((|
||&emsp;&emsp;&emsp;&emsp;&emsp;// 3.1 RH -> R, and no other operation after delete|
||&emsp;&emsp;&emsp;&emsp;&emsp;OnLeaseBreakNotification(_, LEASE_BREAK_Notification_Packet_Flags_Values.SMB2_NOTIFY_BREAK_LEASE_FLAG_ACK_REQUIRED, 3, 1);|
||&emsp;&emsp;&emsp;&emsp;&emsp;LeaseBreakAcknowledgmentRequest(ModelLeaseKeyType.ValidLeaseKey, 1);|
||&emsp;&emsp;&emsp;&emsp;&emsp;LeaseBreakResponse(ModelSmb2Status.STATUS_SUCCESS, 1);|
||&emsp;&emsp;&emsp;&emsp;&emsp;FileOperationToBreakLeaseResponse;|
||&emsp;&emsp;&emsp;&emsp;) &#124; (|
||&emsp;&emsp;&emsp;&emsp;&emsp;// 3.2 RH -> None|
||&emsp;&emsp;&emsp;&emsp;&emsp;OnLeaseBreakNotification(_, LEASE_BREAK_Notification_Packet_Flags_Values.SMB2_NOTIFY_BREAK_LEASE_FLAG_ACK_REQUIRED, 3, 0);|
||&emsp;&emsp;&emsp;&emsp;&emsp;LeaseBreakAcknowledgmentRequest(ModelLeaseKeyType.ValidLeaseKey, 0);|
||&emsp;&emsp;&emsp;&emsp;&emsp;LeaseBreakResponse(ModelSmb2Status.STATUS_SUCCESS, 0);|
||&emsp;&emsp;&emsp;&emsp;&emsp;FileOperationToBreakLeaseResponse;|
||&emsp;&emsp;&emsp;&emsp;))|
||&emsp;&emsp;&emsp;) &#124; (|
||&emsp;&emsp;&emsp;&emsp;// 3.3 RH -> RH, and no other operation after delete|
||&emsp;&emsp;&emsp;&emsp;FileOperationToBreakLeaseRequest(FileOperation.DELETED, OperatorType.SameClientId, _, out _);|
||&emsp;&emsp;&emsp;&emsp;FileOperationToBreakLeaseResponse;|
||&emsp;&emsp;&emsp;) &#124; (|
||&emsp;&emsp;&emsp;&emsp;FileOperationToBreakLeaseRequest({FileOperation.OPEN_SHARING_VIOLATION, FileOperation.OPEN_SHARING_VIOLATION_WITH_OVERWRITE, FileOperation.RENAMEED}, {OperatorType.SameClientGuidDifferentLeaseKey, OperatorType.SecondClient}, _, out _);|
||&emsp;&emsp;&emsp;&emsp;((|
||&emsp;&emsp;&emsp;&emsp;&emsp;// 3.4 RH -> R|
||&emsp;&emsp;&emsp;&emsp;&emsp;OnLeaseBreakNotification(_, LEASE_BREAK_Notification_Packet_Flags_Values.SMB2_NOTIFY_BREAK_LEASE_FLAG_ACK_REQUIRED, 3, 1);|
||&emsp;&emsp;&emsp;&emsp;&emsp;LeaseBreakAcknowledgmentRequest(ModelLeaseKeyType.ValidLeaseKey, 1);|
||&emsp;&emsp;&emsp;&emsp;&emsp;LeaseBreakResponse(ModelSmb2Status.STATUS_SUCCESS, 1);|
||&emsp;&emsp;&emsp;&emsp;&emsp;FileOperationToBreakLeaseResponse;|
||&emsp;&emsp;&emsp;&emsp;&emsp;FileOperationToBreakLeaseRequest({FileOperation.OPEN_OVERWRITE, FileOperation.WRITE_DATA, FileOperation.SIZE_CHANGED, FileOperation.RANGE_LOCK}, {OperatorType.SameClientGuidDifferentLeaseKey, OperatorType.SecondClient}, _, out _);|
||&emsp;&emsp;&emsp;&emsp;&emsp;// 3.4.1 R -> None|
||&emsp;&emsp;&emsp;&emsp;&emsp;OnLeaseBreakNotification(_, LEASE_BREAK_Notification_Packet_Flags_Values.None, 1, 0);|
||&emsp;&emsp;&emsp;&emsp;&emsp;FileOperationToBreakLeaseResponse;|
||&emsp;&emsp;&emsp;&emsp;) &#124; (|
||&emsp;&emsp;&emsp;&emsp;&emsp;// 3.5 RH -> None|
||&emsp;&emsp;&emsp;&emsp;&emsp;OnLeaseBreakNotification(_, LEASE_BREAK_Notification_Packet_Flags_Values.SMB2_NOTIFY_BREAK_LEASE_FLAG_ACK_REQUIRED, 3, 0);|
||&emsp;&emsp;&emsp;&emsp;&emsp;LeaseBreakAcknowledgmentRequest(ModelLeaseKeyType.ValidLeaseKey, 0);|
||&emsp;&emsp;&emsp;&emsp;&emsp;LeaseBreakResponse(ModelSmb2Status.STATUS_SUCCESS, 0);|
||&emsp;&emsp;&emsp;&emsp;&emsp;FileOperationToBreakLeaseResponse;|
||&emsp;&emsp;&emsp;&emsp;))|
||&emsp;&emsp;&emsp;) &#124; (|
||&emsp;&emsp;&emsp;&emsp;FileOperationToBreakLeaseRequest({FileOperation.PARENT_DIR_RENAMED}, _, _, out _);|
||&emsp;&emsp;&emsp;&emsp;((|
||&emsp;&emsp;&emsp;&emsp;&emsp;// 3.6 RH -> R|
||&emsp;&emsp;&emsp;&emsp;&emsp;OnLeaseBreakNotification(_, LEASE_BREAK_Notification_Packet_Flags_Values.SMB2_NOTIFY_BREAK_LEASE_FLAG_ACK_REQUIRED, 3, 1);|
||&emsp;&emsp;&emsp;&emsp;&emsp;LeaseBreakAcknowledgmentRequest(ModelLeaseKeyType.ValidLeaseKey, 1);|
||&emsp;&emsp;&emsp;&emsp;&emsp;LeaseBreakResponse(ModelSmb2Status.STATUS_SUCCESS, 1);|
||&emsp;&emsp;&emsp;&emsp;&emsp;FileOperationToBreakLeaseResponse;|
||&emsp;&emsp;&emsp;&emsp;&emsp;FileOperationToBreakLeaseRequest({FileOperation.OPEN_OVERWRITE, FileOperation.WRITE_DATA, FileOperation.SIZE_CHANGED, FileOperation.RANGE_LOCK}, {OperatorType.SameClientGuidDifferentLeaseKey, OperatorType.SecondClient}, _, out _);|
||&emsp;&emsp;&emsp;&emsp;&emsp;// 3.6.1 R -> None|
||&emsp;&emsp;&emsp;&emsp;&emsp;OnLeaseBreakNotification(_, LEASE_BREAK_Notification_Packet_Flags_Values.None, 1, 0);|
||&emsp;&emsp;&emsp;&emsp;&emsp;FileOperationToBreakLeaseResponse;|
||&emsp;&emsp;&emsp;&emsp;) &#124; (|
||&emsp;&emsp;&emsp;&emsp;&emsp;// 3.7 RH -> None|
||&emsp;&emsp;&emsp;&emsp;&emsp;OnLeaseBreakNotification(_, LEASE_BREAK_Notification_Packet_Flags_Values.SMB2_NOTIFY_BREAK_LEASE_FLAG_ACK_REQUIRED, 3, 0);|
||&emsp;&emsp;&emsp;&emsp;&emsp;LeaseBreakAcknowledgmentRequest(ModelLeaseKeyType.ValidLeaseKey, 0);|
||&emsp;&emsp;&emsp;&emsp;&emsp;LeaseBreakResponse(ModelSmb2Status.STATUS_SUCCESS, 0);|
||&emsp;&emsp;&emsp;&emsp;&emsp;FileOperationToBreakLeaseResponse;|
||&emsp;&emsp;&emsp;&emsp;))|
||&emsp;&emsp;&emsp;));|
||&emsp;&emsp;) &#124; (|
||&emsp;&emsp;&emsp;// 4 RWH -> None|
||&emsp;&emsp;&emsp;OnLeaseBreakNotification(_, LEASE_BREAK_Notification_Packet_Flags_Values.SMB2_NOTIFY_BREAK_LEASE_FLAG_ACK_REQUIRED, 7, 0);|
||&emsp;&emsp;&emsp;LeaseBreakAcknowledgmentRequest(ModelLeaseKeyType.ValidLeaseKey, 0);|
||&emsp;&emsp;&emsp;LeaseBreakResponse(ModelSmb2Status.STATUS_SUCCESS, 0);|
||&emsp;&emsp;&emsp;FileOperationToBreakLeaseResponse;|
||&emsp;&emsp;))|
||&emsp;)|
||)?;|


* BreakReadWriteHandleLeasingV2

|||
|---|---|
|**Description**|It's a scenario to test how the server handles Read&Write&Handle leasing for LeaseV2.|
|**Machine**|ReadConfig;|
||SetupConnection({ModelDialectRevision.Smb30, ModelDialectRevision.Smb302}, _);|
||CreateRequest(ConnectTargetType.ConnectToNonDirectory, LeaseContextType.LeaseV2, LeaseKeyType.ValidLeaseKey, 7, |
||&emsp;LeaseFlagsValues.SMB2_LEASE_FLAG_PARENT_LEASE_KEY_SET, ParentLeaseKeyType.ValidParentLeaseKey);|
||CreateResponse;|
||(|
||&emsp;(|
||&emsp;&emsp;(|
||&emsp;&emsp;&emsp;FileOperationToBreakLeaseRequest({FileOperation.OPEN_SHARING_VIOLATION, FileOperation.OPEN_SHARING_VIOLATION_WITH_OVERWRITE}, {OperatorType.SameClientGuidDifferentLeaseKey, OperatorType.SecondClient}, _, out _)|
||&emsp;&emsp;&emsp;&#124;&#124;
||&emsp;&emsp;&emsp;FileOperationToBreakLeaseRequest(FileOperation.PARENT_DIR_RENAMED, _, _, out _)|
||&emsp;&emsp;);|
||&emsp;&emsp;((|
||&emsp;&emsp;&emsp;// 1 RWH -> RW|
||&emsp;&emsp;&emsp;OnLeaseBreakNotification(_, LEASE_BREAK_Notification_Packet_Flags_Values.SMB2_NOTIFY_BREAK_LEASE_FLAG_ACK_REQUIRED, 7, 5);|
||&emsp;&emsp;&emsp;LeaseBreakAcknowledgmentRequest(ModelLeaseKeyType.ValidLeaseKey, 5);|
||&emsp;&emsp;&emsp;LeaseBreakResponse(ModelSmb2Status.STATUS_SUCCESS, 5);|
||&emsp;&emsp;&emsp;FileOperationToBreakLeaseResponse;|
||&emsp;&emsp;&emsp;(|
||&emsp;&emsp;&emsp;&emsp;(|
||&emsp;&emsp;&emsp;&emsp;&emsp;FileOperationToBreakLeaseRequest(FileOperation.OPEN_OVERWRITE, {OperatorType.SameClientGuidDifferentLeaseKey, OperatorType.SecondClient}, _, out _);|
||&emsp;&emsp;&emsp;&emsp;&emsp;// 1.1 RW -> None|
||&emsp;&emsp;&emsp;&emsp;&emsp;OnLeaseBreakNotification(_, LEASE_BREAK_Notification_Packet_Flags_Values.SMB2_NOTIFY_BREAK_LEASE_FLAG_ACK_REQUIRED, 5, 0);|
||&emsp;&emsp;&emsp;&emsp;&emsp;LeaseBreakAcknowledgmentRequest(ModelLeaseKeyType.ValidLeaseKey, 0);|
||&emsp;&emsp;&emsp;&emsp;&emsp;LeaseBreakResponse(ModelSmb2Status.STATUS_SUCCESS, 0);|
||&emsp;&emsp;&emsp;&emsp;&emsp;FileOperationToBreakLeaseResponse;|
||&emsp;&emsp;&emsp;&emsp;) &#124; (|
||&emsp;&emsp;&emsp;&emsp;&emsp;FileOperationToBreakLeaseRequest({FileOperation.OPEN_WITHOUT_OVERWRITE}, {OperatorType.SameClientGuidDifferentLeaseKey, OperatorType.SecondClient}, _, out _);|
||&emsp;&emsp;&emsp;&emsp;&emsp;((|
||&emsp;&emsp;&emsp;&emsp;&emsp;&emsp;// 1.2 RW -> R|
||&emsp;&emsp;&emsp;&emsp;&emsp;&emsp;OnLeaseBreakNotification(_, LEASE_BREAK_Notification_Packet_Flags_Values.SMB2_NOTIFY_BREAK_LEASE_FLAG_ACK_REQUIRED, 5, 1);|
||&emsp;&emsp;&emsp;&emsp;&emsp;&emsp;LeaseBreakAcknowledgmentRequest(ModelLeaseKeyType.ValidLeaseKey, 1);|
||&emsp;&emsp;&emsp;&emsp;&emsp;&emsp;LeaseBreakResponse(ModelSmb2Status.STATUS_SUCCESS, 1);|
||&emsp;&emsp;&emsp;&emsp;&emsp;&emsp;FileOperationToBreakLeaseResponse;|
||&emsp;&emsp;&emsp;&emsp;&emsp;&emsp;FileOperationToBreakLeaseRequest({FileOperation.OPEN_OVERWRITE, FileOperation.WRITE_DATA, FileOperation.SIZE_CHANGED, FileOperation.RANGE_LOCK}, {OperatorType.SameClientGuidDifferentLeaseKey, OperatorType.SecondClient}, _, out _);|
||&emsp;&emsp;&emsp;&emsp;&emsp;&emsp;// 1.2.1 R -> None|
||&emsp;&emsp;&emsp;&emsp;&emsp;&emsp;OnLeaseBreakNotification(_, LEASE_BREAK_Notification_Packet_Flags_Values.None, 1, 0);|
||&emsp;&emsp;&emsp;&emsp;&emsp;&emsp;FileOperationToBreakLeaseResponse;|
||&emsp;&emsp;&emsp;&emsp;&emsp;) &#124; (|
||&emsp;&emsp;&emsp;&emsp;&emsp;&emsp;// 1.3 RW -> None|
||&emsp;&emsp;&emsp;&emsp;&emsp;&emsp;OnLeaseBreakNotification(_, LEASE_BREAK_Notification_Packet_Flags_Values.SMB2_NOTIFY_BREAK_LEASE_FLAG_ACK_REQUIRED, 5, 0);|
||&emsp;&emsp;&emsp;&emsp;&emsp;&emsp;LeaseBreakAcknowledgmentRequest(ModelLeaseKeyType.ValidLeaseKey, 0);|
||&emsp;&emsp;&emsp;&emsp;&emsp;&emsp;LeaseBreakResponse(ModelSmb2Status.STATUS_SUCCESS, 0);|
||&emsp;&emsp;&emsp;&emsp;&emsp;&emsp;FileOperationToBreakLeaseResponse;|
||&emsp;&emsp;&emsp;&emsp;&emsp;))|
||&emsp;&emsp;&emsp;&emsp;)|
||&emsp;&emsp;&emsp;);|
||&emsp;&emsp;) &#124; (|
||&emsp;&emsp;&emsp;// 2 RWH -> None|
||&emsp;&emsp;&emsp;OnLeaseBreakNotification(_, LEASE_BREAK_Notification_Packet_Flags_Values.SMB2_NOTIFY_BREAK_LEASE_FLAG_ACK_REQUIRED, 7, 0);|
||&emsp;&emsp;&emsp;LeaseBreakAcknowledgmentRequest(ModelLeaseKeyType.ValidLeaseKey, 0);|
||&emsp;&emsp;&emsp;LeaseBreakResponse(ModelSmb2Status.STATUS_SUCCESS, 0);|
||&emsp;&emsp;&emsp;FileOperationToBreakLeaseResponse;|
||&emsp;&emsp;));|
||&emsp;) &#124; (|
||&emsp;&emsp;FileOperationToBreakLeaseRequest({FileOperation.OPEN_WITHOUT_OVERWRITE}, {OperatorType.SameClientGuidDifferentLeaseKey, OperatorType.SecondClient}, _, out _);|
||&emsp;&emsp;((|
||&emsp;&emsp;&emsp;// 3 RWH -> RH|
||&emsp;&emsp;&emsp;OnLeaseBreakNotification(_, LEASE_BREAK_Notification_Packet_Flags_Values.SMB2_NOTIFY_BREAK_LEASE_FLAG_ACK_REQUIRED, 7, 3);|
||&emsp;&emsp;&emsp;LeaseBreakAcknowledgmentRequest(ModelLeaseKeyType.ValidLeaseKey, 3);|
||&emsp;&emsp;&emsp;LeaseBreakResponse(ModelSmb2Status.STATUS_SUCCESS, 3);|
||&emsp;&emsp;&emsp;FileOperationToBreakLeaseResponse;|
||&emsp;&emsp;&emsp;((|
||&emsp;&emsp;&emsp;&emsp;FileOperationToBreakLeaseRequest(FileOperation.DELETED, {OperatorType.SameClientGuidDifferentLeaseKey, OperatorType.SecondClient}, _, out _);|
||&emsp;&emsp;&emsp;&emsp;((|
||&emsp;&emsp;&emsp;&emsp;&emsp;// 3.1 RH -> R, and no other operation after delete|
||&emsp;&emsp;&emsp;&emsp;&emsp;OnLeaseBreakNotification(_, LEASE_BREAK_Notification_Packet_Flags_Values.SMB2_NOTIFY_BREAK_LEASE_FLAG_ACK_REQUIRED, 3, 1);|
||&emsp;&emsp;&emsp;&emsp;&emsp;LeaseBreakAcknowledgmentRequest(ModelLeaseKeyType.ValidLeaseKey, 1);|
||&emsp;&emsp;&emsp;&emsp;&emsp;LeaseBreakResponse(ModelSmb2Status.STATUS_SUCCESS, 1);|
||&emsp;&emsp;&emsp;&emsp;&emsp;FileOperationToBreakLeaseResponse;|
||&emsp;&emsp;&emsp;&emsp;) &#124; (|
||&emsp;&emsp;&emsp;&emsp;&emsp;// 3.2 RH -> None|
||&emsp;&emsp;&emsp;&emsp;&emsp;OnLeaseBreakNotification(_, LEASE_BREAK_Notification_Packet_Flags_Values.SMB2_NOTIFY_BREAK_LEASE_FLAG_ACK_REQUIRED, 3, 0);|
||&emsp;&emsp;&emsp;&emsp;&emsp;LeaseBreakAcknowledgmentRequest(ModelLeaseKeyType.ValidLeaseKey, 0);|
||&emsp;&emsp;&emsp;&emsp;&emsp;LeaseBreakResponse(ModelSmb2Status.STATUS_SUCCESS, 0);|
||&emsp;&emsp;&emsp;&emsp;&emsp;FileOperationToBreakLeaseResponse;|
||&emsp;&emsp;&emsp;&emsp;))|
||&emsp;&emsp;&emsp;) &#124; (|
||&emsp;&emsp;&emsp;&emsp;// 3.3 RH -> RH, and no other operation after delete|
||&emsp;&emsp;&emsp;&emsp;FileOperationToBreakLeaseRequest(FileOperation.DELETED, OperatorType.SameClientId, _, out _);|
||&emsp;&emsp;&emsp;&emsp;FileOperationToBreakLeaseResponse;|
||&emsp;&emsp;&emsp;) &#124; (|
||&emsp;&emsp;&emsp;&emsp;FileOperationToBreakLeaseRequest({FileOperation.OPEN_SHARING_VIOLATION, FileOperation.OPEN_SHARING_VIOLATION_WITH_OVERWRITE, FileOperation.RENAMEED}, {OperatorType.SameClientGuidDifferentLeaseKey, OperatorType.SecondClient}, _, out _);|
||&emsp;&emsp;&emsp;&emsp;((|
||&emsp;&emsp;&emsp;&emsp;&emsp;// 3.4 RH -> R|
||&emsp;&emsp;&emsp;&emsp;&emsp;OnLeaseBreakNotification(_, LEASE_BREAK_Notification_Packet_Flags_Values.SMB2_NOTIFY_BREAK_LEASE_FLAG_ACK_REQUIRED, 3, 1);|
||&emsp;&emsp;&emsp;&emsp;&emsp;LeaseBreakAcknowledgmentRequest(ModelLeaseKeyType.ValidLeaseKey, 1);|
||&emsp;&emsp;&emsp;&emsp;&emsp;LeaseBreakResponse(ModelSmb2Status.STATUS_SUCCESS, 1);|
||&emsp;&emsp;&emsp;&emsp;&emsp;FileOperationToBreakLeaseResponse;|
||&emsp;&emsp;&emsp;&emsp;&emsp;FileOperationToBreakLeaseRequest({FileOperation.OPEN_OVERWRITE, FileOperation.WRITE_DATA, FileOperation.SIZE_CHANGED, FileOperation.RANGE_LOCK}, {OperatorType.SameClientGuidDifferentLeaseKey, OperatorType.SecondClient}, _, out _);|
||&emsp;&emsp;&emsp;&emsp;&emsp;// 3.4.1 R -> None|
||&emsp;&emsp;&emsp;&emsp;&emsp;OnLeaseBreakNotification(_, LEASE_BREAK_Notification_Packet_Flags_Values.None, 1, 0);|
||&emsp;&emsp;&emsp;&emsp;&emsp;FileOperationToBreakLeaseResponse;|
||&emsp;&emsp;&emsp;&emsp;) &#124; (|
||&emsp;&emsp;&emsp;&emsp;&emsp;// 3.5 RH -> None|
||&emsp;&emsp;&emsp;&emsp;&emsp;OnLeaseBreakNotification(_, LEASE_BREAK_Notification_Packet_Flags_Values.SMB2_NOTIFY_BREAK_LEASE_FLAG_ACK_REQUIRED, 3, 0);|
||&emsp;&emsp;&emsp;&emsp;&emsp;LeaseBreakAcknowledgmentRequest(ModelLeaseKeyType.ValidLeaseKey, 0);|
||&emsp;&emsp;&emsp;&emsp;&emsp;LeaseBreakResponse(ModelSmb2Status.STATUS_SUCCESS, 0);|
||&emsp;&emsp;&emsp;&emsp;&emsp;FileOperationToBreakLeaseResponse;|
||&emsp;&emsp;&emsp;&emsp;))|
||&emsp;&emsp;&emsp;) &#124; (|
||&emsp;&emsp;&emsp;&emsp;FileOperationToBreakLeaseRequest({FileOperation.PARENT_DIR_RENAMED}, _, _, out _);|
||&emsp;&emsp;&emsp;&emsp;((|
||&emsp;&emsp;&emsp;&emsp;&emsp;// 3.6 RH -> R|
||&emsp;&emsp;&emsp;&emsp;&emsp;OnLeaseBreakNotification(_, LEASE_BREAK_Notification_Packet_Flags_Values.SMB2_NOTIFY_BREAK_LEASE_FLAG_ACK_REQUIRED, 3, 1);|
||&emsp;&emsp;&emsp;&emsp;&emsp;LeaseBreakAcknowledgmentRequest(ModelLeaseKeyType.ValidLeaseKey, 1);|
||&emsp;&emsp;&emsp;&emsp;&emsp;LeaseBreakResponse(ModelSmb2Status.STATUS_SUCCESS, 1);|
||&emsp;&emsp;&emsp;&emsp;&emsp;FileOperationToBreakLeaseResponse;|
||&emsp;&emsp;&emsp;&emsp;&emsp;FileOperationToBreakLeaseRequest({FileOperation.OPEN_OVERWRITE, FileOperation.WRITE_DATA, FileOperation.SIZE_CHANGED, FileOperation.RANGE_LOCK}, {OperatorType.SameClientGuidDifferentLeaseKey, OperatorType.SecondClient}, _, out _);|
||&emsp;&emsp;&emsp;&emsp;&emsp;// 3.6.1 R -> None|
||&emsp;&emsp;&emsp;&emsp;&emsp;OnLeaseBreakNotification(_, LEASE_BREAK_Notification_Packet_Flags_Values.None, 1, 0);|
||&emsp;&emsp;&emsp;&emsp;&emsp;FileOperationToBreakLeaseResponse;|
||&emsp;&emsp;&emsp;&emsp;) &#124; (|
||&emsp;&emsp;&emsp;&emsp;&emsp;// 3.7 RH -> None|
||&emsp;&emsp;&emsp;&emsp;&emsp;OnLeaseBreakNotification(_, LEASE_BREAK_Notification_Packet_Flags_Values.SMB2_NOTIFY_BREAK_LEASE_FLAG_ACK_REQUIRED, 3, 0);|
||&emsp;&emsp;&emsp;&emsp;&emsp;LeaseBreakAcknowledgmentRequest(ModelLeaseKeyType.ValidLeaseKey, 0);|
||&emsp;&emsp;&emsp;&emsp;&emsp;LeaseBreakResponse(ModelSmb2Status.STATUS_SUCCESS, 0);|
||&emsp;&emsp;&emsp;&emsp;&emsp;FileOperationToBreakLeaseResponse;|
||&emsp;&emsp;&emsp;&emsp;))|
||&emsp;&emsp;&emsp;));|
||&emsp;&emsp;) &#124; (|
||&emsp;&emsp;&emsp;// 4 RWH -> None|
||&emsp;&emsp;&emsp;OnLeaseBreakNotification(_, LEASE_BREAK_Notification_Packet_Flags_Values.SMB2_NOTIFY_BREAK_LEASE_FLAG_ACK_REQUIRED, 7, 0);|
||&emsp;&emsp;&emsp;LeaseBreakAcknowledgmentRequest(ModelLeaseKeyType.ValidLeaseKey, 0);|
||&emsp;&emsp;&emsp;LeaseBreakResponse(ModelSmb2Status.STATUS_SUCCESS, 0);|
||&emsp;&emsp;&emsp;FileOperationToBreakLeaseResponse;|
||&emsp;&emsp;))|
||&emsp;)|
||)?;|


####<a name="3.2.9">Negotiate

**Negotiate** means the client can exchange the capabilities with the server.

The feature has 94 Model-Based test cases and 7 traditional test case.

For traditional test cases, please refer to section [Negotiation](#3.1.6)

#####<a name="3.2.9.1"> Model

######<a name="3.2.9.1.1"> Coverage

This Model covers all statements (except which are mentioned in “Assumptions/Restrictions”) of the following sections:

-   2.2.3 SMB2 NEGOTIATE Request

-   2.2.4 SMB2 NEGOTIATE Response

-   3.3.5.2.2 Verifying the Connection State

-   3.3.5.2.3 Verifying the Sequence Number

-   3.3.5.3 Receiving an SMB\_COM\_NEGOTIATE

-   3.3.5.3.1 SMB 2.1 or SMB 3.0 Support

-   3.3.5.3.2 SMB 2.002 Support

-   3.3.5.4 Receiving an SMB2 NEGOTIATE Request

######<a name="3.2.9.1.2"> Assumptions/Restrictions

1.  This model does not test all flags combination of fields in section 2.2.3 and 2.2.4.

2.  This model focuses on different dialects and different sequences.

######<a name="3.2.9.1.3"> Scenario Design

This model has 1 scenario.

|||
|---|---|
|**Description**|It's a basic scenario to test how the server handles Negotiate Request and ComNegotiate Request with different dialects and different sequences.|
|**Machine**|ReadConfig;|
||SetupConnection;|
||(|
||&emsp;&emsp;(ComNegotiateRequest | NegotiateRequest);|
||&emsp;&emsp;(NegotiateResponse | ExpectDisconnect)|
||)+;|


#####<a name="3.2.9.2"> Traditional Case

Scenario see section [Scenario](#3.1.6.1).

|||
|---|---|
|**Test ID**|Negotiate_SMB311_WithoutAnyContexts|
|**Description**|This test case is designed to test whether server can handle NEGOTIATE with Smb 3.11 dialect and without any Negotiate Contexts.|
|**Prerequisites**|The server implements dialect 3.11.|
|**Test Execution Steps**|Client send Negotiate request with dialect SMB 3.11, and without any Negotiate Contexts.|
||Verify server fails the negotiate request with STATUS_INVALID_PARAMETER.|
|**Cleanup**||


|||
|---|---|
|**Test ID**|Negotiate_SMB311_WithEncryptionContextWithoutIntegrityContext|
|**Description**|This test case is designed to test whether server can handle NEGOTIATE with Smb 3.11 dialect, with SMB2_ENCRYPTION_CAPABILITIES Context and without SMB2_PREAUTH_INTEGRITY_CAPABILITIES Context.|
|**Prerequisites**|The server implements dialect 3.11.|
|**Test Execution Steps**|Send Negotiate request with dialect SMB 3.11, with SMB2_ENCRYPTION_CAPABILITIES context, without SMB2_PREAUTH_INTEGRITY_CAPABILITIES context.|
||Verify server fails the negotiate request with STATUS_INVALID_PARAMETER.|
|**Cleanup**||


|||
|---|---|
|**Test ID**|Negotiate_SMB311_InvalidHashAlgorithm|
|**Description**|This test case is designed to test whether server can handle NEGOTIATE with Smb 3.11 dialect and with an invalid HashAlgorithm in SMB2_PREAUTH_INTEGRITY_CAPABILITIES Context.|
|**Prerequisites**|The server implements dialect 3.11.|
|**Test Execution Steps**|Client send Negotiate request with dialect SMB 3.11, SMB2_PREAUTH_INTEGRITY_CAPABILITIES context and set HashAlgorithm to an invalid value: 0xFFFF.|
||Verify server fails the negotiate request with STATUS_SMB_NO_PREAUTH_INTEGRITY_HASH_OVERLAP.|
|**Cleanup**||


|||
|---|---|
|**Test ID**|Negotiate_SMB311_InvalidCipher|
|**Description**|This test case is designed to test whether server can handle NEGOTIATE with Smb 3.11 dialect and with an invalid Cihper in SMB2_ENCRYPTION_CAPABILITIES Context.|
|**Prerequisites**|The server implements dialect 3.11.|
|**Test Execution Steps**|Client Send Negotiate request with dialect SMB 3.11, SMB2_ENCRYPTION_CAPABILITIES context and set Cipher to an invalid value: 0xFFFF.|
||Verify that server sets Connection.CipherId to 0 from the response.|
|**Cleanup**||


####<a name="3.2.10">Oplock

**Oplock** model verifies that server handles Oplock request and acknowledgement correctly when client requests different Oplock levels on various types of shares with a follow-up request break previous Oplock.

The feature contains 336 model-based test cases in 4 scenarios.

#####<a name="3.2.10.1"> Model

######<a name="3.2.10.1.1"> Coverage

**Oplock** model covers the statements in following sections with exceptions mentioned in Assumptions/Restrictions section

-   3.3.4.6 Object Store Indicates an Oplock Break

-   3.3.5.9 Receiving an SMB2 CREATE Request (“Oplock Acquisition:”) (By default, covered by CreateClose Model)

-   3.3.5.22.1 Processing an Oplock Acknowledgment

######<a name="3.2.10.1.2"> Assumption/Restriction

-   The model does not cover Oplock requested on a directory which is not supported.

######<a name="3.2.10.1.3"> Scenario Design

|||
|---|---|
|**Scenario Name**|OplockOnShareWithoutForceLevel2OrSOFS|
|**Description**|Scenario for Share.ForceLevel2Oplock is FALSE and Share.Type does not includes STYPE_CLUSTER_SOFS|
|**Machine**|ReadConfig;|
||SetupConnection(_, ModelShareFlag.NO_SMB2_SHAREFLAG_FORCE_LEVELII_OPLOCK, ModelShareType.NO_STYPE_CLUSTER_SOFS); //Negotiate,SessionSetup,TreeConnect|
||RequestOplockAndOperateFileRequest(_, _, out _, out _);//Request Oplock and do another operation on same file to attempt to trigger Oplock break|
||OplockBreakNotification?; // If no notification arrival, ack on non-breaking oplock will be tested|
||OplockBreakAcknowledgementRequest;|
||OplockBreakResponse;|


|||
|---|---|
|**Scenario Name**|OplockOnShareWithoutForceLevel2WithSOFS|
|**Description**|Scenario for Share.ForceLevel2Oplock is FALSE and Share.Type includes STYPE_CLUSTER_SOFS|
|**Machine**|ReadConfig;|
||SetupConnection(_, ModelShareFlag.NO_SMB2_SHAREFLAG_FORCE_LEVELII_OPLOCK, ModelShareType.STYPE_CLUSTER_SOFS); //Negotiate,SessionSetup,TreeConnect|
||RequestOplockAndOperateFileRequest(_, _, out _, out _);//Request Oplock and do another operation on same file to attempt to trigger Oplock break|
||OplockBreakNotification?; // If no notification arrival, ack on non-breaking oplock will be tested|
||OplockBreakAcknowledgementRequest;|
||OplockBreakResponse;|


|||
|---|---|
|**Scenario Name**|OplockOnShareWithForceLevel2WithoutSOFS|
|**Description**|Scenario for Share.ForceLevel2Oplock is TRUE and Share.Type does not includes STYPE_CLUSTER_SOFS|
|**Machine**|ReadConfig;|
||SetupConnection(_, ModelShareFlag.SMB2_SHAREFLAG_FORCE_LEVELII_OPLOCK, ModelShareType.NO_STYPE_CLUSTER_SOFS); //Negotiate,SessionSetup,TreeConnect|
||RequestOplockAndOperateFileRequest(_, _, out _, out _);//Request Oplock and do another operation on same file to attempt to trigger Oplock break|
||OplockBreakNotification?; // If no notification arrival, ack on non-breaking oplock will be tested|
||OplockBreakAcknowledgementRequest;|
||OplockBreakResponse;|


|||
|---|---|
|**Scenario Name**|OplockOnShareWithForceLevel2AndSOFS|
|**Description**|Scenario for Share.ForceLevel2Oplock is TRUE and Share.Type includes STYPE_CLUSTER_SOFS|
|**Machine**|ReadConfig;|
||SetupConnection(_, ModelShareFlag.SMB2_SHAREFLAG_FORCE_LEVELII_OPLOCK, ModelShareType.STYPE_CLUSTER_SOFS); //Negotiate,SessionSetup,TreeConnect|
||RequestOplockAndOperateFileRequest(_, _, out _, out _); //Request Oplock and do another operation on same file to attempt to trigger Oplock break|
||OplockBreakNotification?; // If no notification arrival, ack on non-breaking oplock will be tested|
||OplockBreakAcknowledgementRequest;|
||OplockBreakResponse;|


####<a name="3.2.11">Replay

**Replay** means the client can resend the request to the server and receive the same response.

The feature has 555 Model-Based test cases and 2 traditional test case.

For traditional test cases, please refer to section [Replay](#3.1.18)

#####<a name="3.2.11.1"> Model

######<a name="3.2.11.1.1"> Coverage

This model covers part of statements of the following sections which are related with replay:

-   2.2.1.1 SMB2 Packet Header - ASYNC

-   2.2.1.2 SMB2 Packet Header - SYNC

-   2.2.13.2.3 SMB2\_CREATE\_DURABLE\_HANDLE\_REQUEST

-   2.2.13.2.8 SMB2\_CREATE\_REQUEST\_LEASE

-   2.2.13.2.10 SMB2\_CREATE\_REQUEST\_LEASE\_V2

-   2.2.13.2.11 SMB2\_CREATE\_DURABLE\_HANDLE\_REQUEST\_V2

-   2.2.14.2.3 SMB2\_CREATE\_DURABLE\_HANDLE\_RESPONSE

-   2.2.14.2.10 SMB2\_CREATE\_RESPONSE\_LEASE

-   2.2.14.2.11 SMB2\_CREATE\_RESPONSE\_LEASE\_V2

-   2.2.14.2.12 SMB2\_CREATE\_DURABLE\_HANDLE\_RESPONSE\_V2

-   2.2.31.3 NETWORK\_RESILIENCY\_REQUEST Request

-   2.2.32 SMB2 IOCTL Response

-   2.2.39 SMB2 SET\_INFO Request

-   2.2.40 SMB2 SET\_INFO Response

-   3.3.5.9.6 Handling the SMB2\_CREATE\_DURABLE\_HANDLE\_REQUEST Create Context

-   3.3.5.9.8 Handling the SMB2\_CREATE\_REQUEST\_LEASE Create Context

-   3.3.5.9.11 Handling the SMB2\_CREATE\_REQUEST\_LEASE\_V2 Create Context

-   3.3.5.15.9 Handling a Resiliency Request

-   3.3.5.21.1 Handling SMB2\_0\_INFO\_FILE

-   3.3.7.1 Handling Loss of a Connection

This model covers all statements (except which are mentioned in “Assumptions/Restrictions” of the following sections:

-   3.3.4.1 Sending Any Outgoing Message

-   3.3.5.2.10 Verifying the Channel Sequence Number

-   3.3.5.9.10 Handling the SMB2\_CREATE\_DURABLE\_HANDLE\_REQUEST\_V2 Create Context

######<a name="3.2.11.1.2"> Assumptions/Restrictions

1.  This model focuses on the flag SMB2\_FLAGS\_REPLAY\_OPERATION and ChannelSequence in the SMB2 header.

2.  This model focuses on how to handle the Handling the SMB2\_CREATE\_DURABLE\_HANDLE\_REQUEST\_V2 Create Context.

3.  This model also involves multi channels and leasing but only cover those behaviors related with replay operations.

4.  This model select READ as negative operation. Both the flag SMB2\_FLAGS\_REPLAY\_OPERATION and ChannelSequence should not impact the response.

5.  This model selects NETWORK\_RESILIENCY\_REQUEST Request to test IOCtl operation.

######<a name="3.2.11.1.3"> Scenario Design

This model has 6 scenarios.

* ReplayCreateWithoutHandle

|||
|---|---|
|**Description**|It's a scenario to test how the server handles a create request with/without replay flag and valid/invalid channel sequence when no handle is created.|
|**Machine**|ReadConfig;|
||CreateRequest(|
||&emsp;&emsp;{ModelDialectRevision.Smb30, ModelDialectRevision.Smb302},|
||&emsp;&emsp; _, // ReplayModelShareType|
||&emsp;&emsp; _, // ReplayModelClientSupportPersistent|
||&emsp;&emsp; ReplayModelSwitchChannelType.MainChannel,|
||&emsp;&emsp; _, // ReplayModelChannelSequenceType|
||&emsp;&emsp; _, // ReplayModelSetReplayFlag|
||&emsp;&emsp; _, // ReplayModelDurableHandle|
||&emsp;&emsp; _, // ReplayModelRequestedOplockLevel|
||&emsp;&emsp; _, // ReplayModelLeaseState|
||&emsp;&emsp;ReplayModelFileName.DefaultFileName,|
||&emsp;&emsp;ReplayModelCreateGuid.DefaultCreateGuid,|
||&emsp;&emsp;ReplayModelFileAttributes.DefaultFileAttributes,|
||&emsp;&emsp;ReplayModelCreateDisposition.DefaultCreateDisposition,|
||&emsp;&emsp;ReplayModelLeaseKey.DefaultLeaseKey);|
||        CreateResponse;|


* ReplayCreateNormalHandle

|||
|---|---|
|**Description**|It's a scenario to test how the server handles a create request with/without replay flag and valid/invalid channel sequence when a normal handle is created.|
|**Machine**|        ReadConfig;|
||        PrepareCreate(|
||&emsp;&emsp;_,|
||&emsp;&emsp;ReplayModelClientSupportPersistent.ClientNotSupportPersistent,|
||&emsp;&emsp;ReplayModelDurableHandle.NormalHandle,|
||&emsp;&emsp;ReplayModelShareType.NonCAShare,|
||&emsp;&emsp;ReplayModelRequestedOplockLevel.OplockLevelNone,|
||&emsp;&emsp;ReplayModelLeaseState.LeaseStateIsNone);|
||        CreateRequest;|
||        CreateResponse;|


* ReplayCreateDurableHandleV1

|||
|---|---|
|**Description**|It's a scenario to test how the server handles a create request with/without replay flag and valid/invalid channel sequence when a durableV1 handle is created.|
|**Machine**|        ReadConfig;|
||        PrepareCreate(|
||&emsp;&emsp;_,|
||&emsp;&emsp;ReplayModelClientSupportPersistent.ClientNotSupportPersistent,|
||&emsp;&emsp;ReplayModelDurableHandle.DurableHandleV1,|
||&emsp;&emsp;ReplayModelShareType.NonCAShare,|
||&emsp;&emsp;ReplayModelRequestedOplockLevel.OplockLevelBatch,|
||&emsp;&emsp;{ReplayModelLeaseState.LeaseStateIsNone});|
||        CreateRequest;|
||        CreateResponse;|


* ReplayCreateDurableHandleV2

|||
|---|---|
|**Description**|It's a scenario to test how the server handles a create request with/without replay flag and valid/invalid channel sequence when a durableV2 handle (Non persistent) is created.|
|**Machine**|        ReadConfig;|
||        PrepareCreate(|
||&emsp;&emsp;_,|
||&emsp;&emsp;ReplayModelClientSupportPersistent.ClientNotSupportPersistent,|
||&emsp;&emsp;ReplayModelDurableHandle.DurableHandleV2,|
||&emsp;&emsp;ReplayModelShareType.NonCAShare,|
||&emsp;&emsp;{ReplayModelRequestedOplockLevel.OplockLevelLeaseV1, ReplayModelRequestedOplockLevel.OplockLevelLeaseV2},|
||&emsp;&emsp;{ReplayModelLeaseState.LeaseStateIncludeH});|
||        CreateRequest;|
||        CreateResponse;|


* ReplayCreateDurableHandleV2Persistent

|||
|---|---|
|**Description**|It's a scenario to test how the server handles a create request with/without replay flag and valid/invalid channel sequence when a persistent handle is created.|
|**Machine**|        ReadConfig;|
||        PrepareCreate(|
||&emsp;&emsp;_,|
||&emsp;&emsp;ReplayModelClientSupportPersistent.ClientSupportPersistent,|
||&emsp;&emsp;ReplayModelDurableHandle.DurableHandleV2Persistent,|
||&emsp;&emsp;ReplayModelShareType.CAShare,|
||&emsp;&emsp;{ReplayModelRequestedOplockLevel.OplockLevelLeaseV1, ReplayModelRequestedOplockLevel.OplockLevelLeaseV2},|
||&emsp;&emsp;{ReplayModelLeaseState.LeaseStateIncludeH});|
||        CreateRequest;|
||        CreateResponse;|


* ReplayFileOperation

|||
|---|---|
|**Description**|It's a scenario to test how the server handles a READ/WRITE/IOCTL/SET_INFO request with/without replay flag and valid/invalid channel sequence.|
|**Machine**|        ReadConfig;|
||        PrepareFileOperation({ModelDialectRevision.Smb30, ModelDialectRevision.Smb302}, requestCommand)?;|
||        FileOperationRequest(_, _, requestCommand, _, _, _);|
||        FileOperationResponse;|


####<a name="3.2.12">ResilientHandle

**ResilientHandle** provides the capability to preserve the open even if there is intermittent losses in the network connectivity.

#####<a name="3.2.12.1"> Model

######<a name="3.2.12.1.1"> Coverage

**ResilientHandle** Model covers all statements (except which are mentioned in “Assumptions/Restrictions”) of section 3.3.5.15.9 in \[MS-SMB2\]. And also ResilientHandle Model covers the statements related to Resilient Handle when Log Off or Loss Connection.

######<a name="3.2.12.1.2"> Assumptions/Restrictions

-   This model does not cover the logic related to Lock/Unlock, which will be cover in Lock/Unlock Model.

-   This model does not cover the logic related to Durable Handle, which is covered in Handle Model.

-   This model does not cover the logic related to Resilient Scavenger Timer, which is covered in traditional test case.

-   This model does not cover logic related to feature combination of Resilient Handle and Lease/OpLock Break, which will be covered in future Model for feature combination.

-   This model does not cover logic related to feature combination of Persistent Handle and Resilient Handle, which will be covered in traditional test case.

-   Do not cover common logic related to Receiving IoCtl Request, which will be in scope of IoCtrl Model.

######<a name="3.2.12.1.3"> Scenario Design

|||
|---|---|
|**Scenario ID**|ResilientHandleBasic|
|**Description**|Basic scenario to test how the server handles Resiliency Request and Resilient Handle when Log Off and Loss Connection.|
|**Machine**|ReadConfig;|
||// Negotiate, SessionSetup, TreeConnect, Create with no durable handle request|
||PrepareOpen(_, DurableHandle.NoDurableHandle);|
||IoCtlResiliencyRequest; IoCtlResiliencyResponse; |
||( LogOff; | Disconnect; );|
||// Re-Establish a Resilient Open according to the section 3.2.4.4 in [MS-SMB2]|
||ReEstablishResilientOpenRequest; |
||ReEstablishResilientOpenResponse;|


|||
|---|---|
|**Scenario ID**|ResilientHandleDurable|
|**Description**|Test how the server handles Resiliency Request on durable handle and Resilient Handle when Log Off and Loss Connection.|
|**Machine**|ReadConfig;|
||// Negotiate, SessionSetup, TreeConnect, Create with durable handle request V1|
||PrepareOpen(_, DurableHandle.DurableHandle);|
||IoCtlResiliencyRequest; IoCtlResiliencyResponse; |
||( LogOff; | Disconnect; );|
||// Re-Establish a Resilient Open according to the section 3.2.4.4 in [MS-SMB2]|
||ReEstablishResilientOpenRequest; |
||ReEstablishResilientOpenResponse;|


#####<a name="3.2.12.2"> Traditional Case

The traditional case is used to cover the below statement in section 3.3.5.9:

The server MUST verify the request size. If the size of the SMB2 CREATE Request (excluding the SMB2 header) is less than specified in the StructureSize field, then the request MUST be failed with STATUS\_ INVALID\_PARAMETER.

######<a name="3.2.12.2.1"> Resilient Handle with Persistent Handle

#######<a name="3.2.12.2.1.1"> Scenario

|||
|---|---|
|**Description**|Request Resilient Handle on Persistent Handle.|
||It covers the below statement in section 3.3.5.9:|
||If Connection.Dialect is "3.000" and the request does not contain SMB2_CREATE_DURABLE_HANDLE_RECONNECT Create Context |
||or SMB2_CREATE_DURABLE_HANDLE_RECONNECT_V2 Create Context, the server MUST look up an existing open in the GlobalOpenTable where Open.FileName matches the file name in the Buffer field of the request. If an Open entry is found, if Open.IsPersistent is TRUE, *Open.IsResilient is TRUE* and if Open.Connection is NULL, the server MUST fail the request with STATUS_FILE_NOT_AVAILABLE.|
|**Message Sequence**|Open Persistent Handle with lease|
||Send Resiliency Request|
||Disconnect|
||Open the same file from different client (Different client guid)|
||Verify the OPEN is created successfully|
|**Cluster Involved Scenario**|**NO**|


#######<a name="3.2.12.2.1.2"> Test Case

|||
|---|---|
|**Test ID**|ResilientWithPersistentHandle_OpenFromDiffClient|
|**Description**|Verify that whether Open.IsResilient will impact persistent handle.|
||Without resilient handle, server will return STATUS_FILE_NOT_AVAILABLE when open the same file when Open.IsPersistent is True and Open is disconnected.|
|**Prerequisites**||
|**Test Execution Steps**|SMB2 Negotiate with SUT|
||SMB2 Session Setup|
||SMB2 Tree Connect to Share|
||SMB2 Create with no create context|
||SMB2 Resiliency Request|
||Disconnect|
||SMB2 Negotiate with SUT using new Client Guid|
||SMB2 Session Setup|
||SMB2 Tree Connect to the same Share|
||SMB2 Create with same file name|
||Verify the Create Response with Status SUCCESS |


######<a name="3.2.12.2.2"> Resilient Open Scavenger Timer

#######<a name="3.2.12.2.2.1"> Scenario

|||
|---|---|
|**Description**|Resilient Open Scavenger Timer|
|**Message Sequence**|Open File|
||Send Resiliency Request with specific Timeout value|
||Disconnect|
||Wait for period time|
||Verify the OPEN is terminated or not.|
|**Cluster Involved Scenario**|**NO**|


#######<a name="3.2.12.2.2.2"> Test Case 

|||
|---|---|
|**Test ID**|ResilientOpenScavengerTimer_ReconnectAfterTimeout|
|**Description**|Verify that the Open will be terminated after Resilient Open Scavenger Timer is expired.|
|**Prerequisites**||
|**Test Execution Steps**|SMB2 Negotiate with SUT|
||SMB2 Session Setup|
||SMB2 Tree Connect to Share|
||SMB2 Create with no create context|
||SMB2 Resiliency Request with Timeout = 150 seconds|
||Disconnect|
||Wait for (150 + 10) seconds|
||Re-Establish Resilient Open as section 3.2.4.4 [MS-SMB2]|
||Verify the returned status is STATUS_OBJECT_NAME_NOT_FOUND.|


|||
|---|---|
|**Test ID**|ResilientOpenScavengerTimer_ReconnectBeforeTimeout|
|**Description**|Verify that the Open will be preserved before Resilient Open Scavenger Timer is expired.|
|**Prerequisites**||
|**Test Execution Steps**|SMB2 Negotiate with SUT|
||SMB2 Session Setup|
||SMB2 Tree Connect to Share|
||SMB2 Create with no create context|
||SMB2 Resiliency Request with Timeout = 150 seconds|
||Disconnect|
||Wait for (150 鈥?1) seconds|
||Re-Establish Resilient Open as section 3.2.4.4 [MS-SMB2]|
||Verify the returned status is STATUS_SUCCESS.|


####<a name="3.2.13">SessionMgmt

**SessionMgmt** includes setup a session and logoff.

The feature has 251 Model-Based test cases and 3 traditional test cases.

For traditional test cases, please refer to section [SessionMgmt](#3.1.22)

#####<a name="3.2.13.1"> Model

######<a name="3.2.13.1.1"> Coverage

**SessionMgmt** model covers all statements of the following sections:

-   2.2.5 SMB2 SESSION\_SETUP Request

-   2.2.6 SMB2 SESSION\_SETUP Response

-   2.2.7 SMB2 LOGOFF Request

-   2.2.8 SMB2 LOGOFF Request

-   3.3.5.5 Receiving an SMB2 SESSION\_SETUP Request

-   3.3.5.6 Receiving an SMB2 LOGOFF Request

######<a name="3.2.13.1.2">  Assumptions/Restrictions

NA

######<a name="3.2.13.1.3"> Scenario Design

This model has five scenarios:

|||
|---|---|
|**Scenario Name**|SessionMgmtNewSession|
|**Description**|It's a basic scenario to test how the server handles SESSION_SETUP Request and LOGOFF Request. Reconnection and binding is excluded.|
|**Machine**|ReadConfig;|
||(|
||&emsp;SetupConnection(ModelConnectionId.MainConnection,_);|
||&emsp;(|
||&emsp;&emsp;SessionSetupRequest(ModelConnectionId.MainConnection,_,_,ModelSigned.SignFlagNotSet,_,_,ModelAllowReauthentication.AllowReauthentication);|
||&emsp;&emsp;SessionSetupResponse;|
||&emsp;)+;|
||&emsp;(|
||&emsp;&emsp;(|
||&emsp;&emsp;&emsp;LogOffRequest(ModelConnectionId.MainConnection,_);|
||&emsp;&emsp;&emsp;(LogOffResponse|ExpectDisconnect(ModelConnectionId.MainConnection,_));|
||&emsp;&emsp;)|
||&emsp;)*;|
||)|


|||
|---|---|
|**Scenario Name**|SessionMgmtReconnectSession|
|**Description**|This scenario is to test session reconnection. |
|**Machine**|ReadConfig;|
||(|
||&emsp;&emsp;SetupConnection(ModelConnectionId.MainConnection,_);|
||&emsp;&emsp;SessionSetupRequest(ModelConnectionId.MainConnection, ModelSessionId.ZeroSessionId, ModelSessionId.ZeroSessionId, ModelSigned.SignFlagNotSet, ModelFlags.NotBinding, ModelUser.DefaultUser, ModelAllowReauthentication.AllowReauthentication);|
||&emsp;&emsp;SessionSetupResponse;|
||&emsp;&emsp;(|
||&emsp;&emsp;&emsp;&emsp;TerminateConnection(ModelConnectionId.MainConnection);|
||&emsp;&emsp;)?;|
||&emsp;&emsp;SetupConnection(ModelConnectionId.AlternativeConnection,_);|
||&emsp;&emsp;SessionSetupRequest(ModelConnectionId.AlternativeConnection, ModelSessionId.ZeroSessionId, {ModelSessionId.MainSessionId, ModelSessionId.ZeroSessionId, ModelSessionId.AlternativeSessionId},ModelSigned.SignFlagNotSet,ModelFlags.NotBinding,ModelUser.DefaultUser,ModelAllowReauthentication.AllowReauthentication);|
||&emsp;&emsp;SessionSetupResponse;|
||)|


|||
|---|---|
|**Scenario Name**|SessionMgmtBindSession|
|**Description**|This scenario is to test session binding. |
|**Machine**|ReadConfig;|
||(|
||&emsp;&emsp;SetupConnection(ModelConnectionId.MainConnection,_);|
||            SessionSetupRequest(ModelConnectionId.MainConnection,ModelSessionId.ZeroSessionId,ModelSessionId.ZeroSessionId,ModelSigned.SignFlagNotSet,ModelFlags.NotBinding,ModelUser.DefaultUser,ModelAllowReauthentication.NotAllowReauthentication);|
||&emsp;&emsp;SessionSetupResponse;|
||&emsp;&emsp;SetupConnection(ModelConnectionId.AlternativeConnection,_);|
||&emsp;&emsp;SessionSetupRequest(ModelConnectionId.AlternativeConnection,{ModelSessionId.MainSessionId, ModelSessionId.ZeroSessionId, ModelSessionId.AlternativeSessionId},ModelSessionId.ZeroSessionId,_,ModelFlags.Binding,_,ModelAllowReauthentication.AllowReauthentication);|
||&emsp;&emsp;SessionSetupResponse;|
||)|


|||
|---|---|
|**Scenario Name**|SessionMgmtBindSessionAfterLogOff|
|**Description**|This scenario is to test session binding after logoff. |
|**Machine**|ReadConfig;|
||(|
||&emsp;&emsp;SetupConnection(ModelConnectionId.MainConnection,_);|            ||&emsp;&emsp;SessionSetupRequest(ModelConnectionId.MainConnection,ModelSessionId.ZeroSessionId,ModelSessionId.ZeroSessionId,ModelSigned.SignFlagNotSet,ModelFlags.NotBinding,ModelUser.DefaultUser,ModelAllowReauthentication.AllowReauthentication);|
||&emsp;&emsp;SessionSetupResponse;|
||&emsp;&emsp;(|
||&emsp;&emsp;&emsp;&emsp;LogOffRequest(ModelConnectionId.MainConnection,ModelSessionId.MainSessionId);|
||&emsp;&emsp;&emsp;&emsp;(LogOffResponse|ExpectDisconnect(ModelConnectionId.MainConnection,_));|
||&emsp;&emsp;);|
||&emsp;&emsp;SetupConnection(ModelConnectionId.AlternativeConnection,_);|
||&emsp;&emsp;SessionSetupRequest(ModelConnectionId.AlternativeConnection,{ModelSessionId.MainSessionId, ModelSessionId.ZeroSessionId, ModelSessionId.AlternativeSessionId},ModelSessionId.ZeroSessionId,_,ModelFlags.Binding,_,ModelAllowReauthentication.AllowReauthentication);|
||&emsp;&emsp;SessionSetupResponse;|
||)|


|||
|---|---|
|**Scenario Name**|SessionMgmtBindSessionAfterDisconnection|
|**Description**|This scenario is to test session binding after disconnection. |
|**Machine**|ReadConfig;|
||(|
||&emsp;&emsp;SetupConnection(ModelConnectionId.MainConnection,_);|            ||&emsp;&emsp;SessionSetupRequest(ModelConnectionId.MainConnection,ModelSessionId.ZeroSessionId,ModelSessionId.ZeroSessionId,ModelSigned.SignFlagNotSet,ModelFlags.NotBinding,ModelUser.DefaultUser,ModelAllowReauthentication.AllowReauthentication);|
||&emsp;&emsp;SessionSetupResponse;|
||&emsp;&emsp;(|
||&emsp;&emsp;&emsp;&emsp;TerminateConnection(ModelConnectionId.MainConnection);|
||&emsp;&emsp;);|
||&emsp;&emsp;SetupConnection(ModelConnectionId.AlternativeConnection,_);|
||&emsp;&emsp;SessionSetupRequest(ModelConnectionId.AlternativeConnection,{ModelSessionId.MainSessionId, ModelSessionId.ZeroSessionId, ModelSessionId.AlternativeSessionId},ModelSessionId.ZeroSessionId,_,ModelFlags.Binding,_,ModelAllowReauthentication.AllowReauthentication);|
||&emsp;&emsp;SessionSetupResponse;|
||)|


#####<a name="3.2.13.2"> Traditional Case

Scenario see [SessionMgmt](#3.1.22)

|||
|---|---|
|**Test ID**|SessionMgmt_ReconnectWithDifferentDialect|
|**Description**|This test case is designed to test whether server can handle reconnect with different dialect.|
|**Message Sequence**|Client1 sends NEGOTIATE request|
||Server sends NEGOTIATE response|
||Client1 sends SESSION_SETUP request with sessionid set zero|
||Server sends SESSION_SETUP response|
||Client1 disconnect.|
||Client2 sends NEGOTIATE request, with different dialect from the one used by Client1.|
||Server sends NEGOTIATE response|
||Client2 sends SESSION_SETUP request with SESSION_ID set to the value in the previous SESSION_SETUP response.|
||Expect server sends response with STATUS_USER_SESSION_DELETED.|
||Client2 disconnect.|
|**Cluster Involved Scenario**|NO|


####<a name="3.2.14"> MultipleChannel

#####<a name="3.2.14.1"> Traditional Case

Scenario see [Scenario](#3.1.7.1)

|||
|---|---|
|**Test ID**|MultipleChannel_NicRedundantOnClient|
|**Description**|Operate file via multi-channel with 2 Nics on client.|
|**Message Sequence**|**SETUP_CONNECTION from client NIC_1 to SUT NIC_1**|
||NEGOTIATE|
||SESSION_SETUP|
||TREE_CONNECT|
||CREATE|
||WRITE|
||**SETUP_CONNECTION from client NIC_2 to SUT NIC_1**|
||NEGOTIATE|
||SESSION_SETUP binding to the previous one|
||TREE_CONNECT|
||CREATE|
||READ|
||**Verify WRITE and READ data should be identical**|
|**Cluster Involved Scenario**|NO|


|||
|---|---|
|**Test ID**|MultipleChannel_NicRedundantOnServer|
|**Description**|Operate file via multi-channel with 2 Nics on server.|
|**Message Sequence**|**SETUP_CONNECTION from client NIC_1 to SUT NIC_1**|
||NEGOTIATE|
||SESSION_SETUP|
||TREE_CONNECT|
||CREATE|
||WRITE|
||**SETUP_CONNECTION from client NIC_1 to SUT NIC_2**|
||NEGOTIATE|
||SESSION_SETUP binding to the previous one|
||TREE_CONNECT|
||CREATE|
||READ|
||**Verify WRITE and READ data should be identical**|
|**Cluster Involved Scenario**|NO|


|||
|---|---|
|**Test ID**|MultipleChannel_MultiChannelOnSameNic|
|**Description**|Operate file via multi-channel on same Nic.|
|**Message Sequence**|**SETUP_CONNECTION from client NIC_1 to SUT NIC_1**|
||NEGOTIATE|
||SESSION_SETUP|
||TREE_CONNECT|
||CREATE|
||WRITE|
||**SETUP_CONNECTION from client NIC_1 to SUT NIC_1**|
||NEGOTIATE|
||SESSION_SETUP binding to the previous one|
||TREE_CONNECT|
||CREATE|
||READ|
||**Verify WRITE and READ data should be identical**|
|**Cluster Involved Scenario**|NO|


|||
|---|---|
|**Test ID**|Negative_MultipleChannel_SMB21|
|**Description**|Operate file via multi-channel with SMB21 dialect, expect failure with error code STATUS_REQUEST_NOT_ACCEPTED.|
|**Message Sequence**|**SETUP_CONNECTION from client NIC_1 to SUT NIC_1**|
||NEGOTIATE with dialect SMB2.1|
||SESSION_SETUP|
||TREE_CONNECT|
||CREATE|
||WRITE|
||**SETUP_CONNECTION from client NIC_1 to SUT NIC_2**|
||NEGOTIATE with dialect SMB2.1|
||SESSION_SETUP binding to the previous one|
||TREE_CONNECT|
||CREATE|
||READ|
||**Expect failure with error code STATUS_REQUEST_NOT_ACCEPTED**|
|**Cluster Involved Scenario**|NO|


|||
|---|---|
|**Test ID**|Negative_MultipleChannel_SMB2002|
|**Description**|Operate file via multi-channel with SMB2002 dialect, expect failure with error code STATUS_REQUEST_NOT_ACCEPTED.|
|**Message Sequence**|**SETUP_CONNECTION from client NIC_1 to SUT NIC_1**|
||NEGOTIATE with dialect SMB2.1|
||SESSION_SETUP|
||TREE_CONNECT|
||CREATE|
||WRITE|
||**SETUP_CONNECTION from client NIC_1 to SUT NIC_2**|
||NEGOTIATE with dialect SMB2.002|
||SESSION_SETUP binding to the previous one|
||TREE_CONNECT|
||CREATE|
||READ|
||**Expect failure with error code STATUS_REQUEST_NOT_ACCEPTED**|
|**Cluster Involved Scenario**|NO|


####<a name="3.2.15">Signing

**Signing** Model is designed to test the server can handle signing according to client request and server configuration.

The feature has 95 Model-Based test cases, 1 traditional test case

For traditional test case, please refer to section [Signing](#3.1.20)

#####<a name="3.2.15.1"> Model

######<a name="3.2.15.1.1"> Coverage

**Signing** Model covers all statements (except which are mentioned in "Assumptions/Restrictions") of the following sections:

-   2.2.3 SMB2 NEGOTIATE Request

-   2.2.4 SMB2 NEGOTIATE Response

-   2.2.5 SMB2 SESSION\_SETUP Request

-   3.1.4.1 Signing An Outgoing Message

-   3.2.5.1.3 Verifying the Signature

-   3.2.5.3.1 Handling a New Authentication

-   3.2.5.3.2 Handling a Reauthentication

######<a name="3.2.15.1.2"> Assumptions/Restrictions

This model doesn’t test the algorithm of calculating the signature, for which will be covered with traditional test cases.

######<a name="3.2.15.1.3"> Scenario Design

This model has one scenario:

|||
|---|---|
|**Scenario Name**|Signing|
|**Description**|It’s a basic scenario to test how the server handles signing.|
|**Machine**|ReadConfig;|
||(|
||&emsp;NegotiateRequest;|
||&emsp;NegotiateResponse;|
||&emsp;(|
||&emsp;&emsp;SessionSetupRequest;|
||&emsp;&emsp;SessionSetupResponse;|
||&emsp;&emsp;(|
||&emsp;&emsp;&emsp;TreeConnectRequest;|
||&emsp;&emsp;&emsp;TreeConnectResponse;|
||&emsp;&emsp;)?;|
||&emsp;)?;|
||);|


####<a name="3.2.16">TreeMgmt

**TreeMgmt** test the server behavior of receiving TreeConnect and TreeDisconnect.

#####<a name="3.2.16.1"> Model

######<a name="3.2.16.1.1"> Coverage

**TreeMgmt** Model covers all statements (except which are mentioned in “Assumptions/Restrictions”) of the following sections:

-   3.3.5.7 Receiving an SMB2 TREE\_CONNECT Request

-   3.3.5.8 Receiving an SMB2 TREE\_DISCONNECT Request

-   2.2.9 SMB2 TREE\_CONNECT Request

-   2.2.10 SMB2 TREE\_CONNECT Response

-   2.2.11 SMB2 TREE\_DISCONNECT Request

-   2.2.12 SMB2 TREE\_DISCONNECT Response

######<a name="3.2.16.1.2"> Assumptions/Restrictions

-   This model only contains single session with single tree connect.

-   Does not cover encryption related logic which has been covered in Encryption model.

-   Does not cover session related logic which has been covered in Session Management model.

-   Does not cover validation of Negotiate logic which has been covered in Validate Negotiate Info model.

-   Does not cover signing related logic which will be covered in Signing model.

-   Does not cover Share Flags SMB2\_SHAREFLAG\_DFS and SMB2\_SHAREFLAG\_DFS\_ROOT and Capability SMB2\_SHARE\_CAP\_DFS in TREE\_CONNECT response, which is in the scope of DFS test suite.

-   Does not cover Capabilities SMB2\_SHARE\_CAP\_SCALEOUT, SMB2\_SHARE\_CAP\_CLUSTER and SMB2\_SHARE\_CAP\_CONTINUOUS\_AVAILABILITY in TREE\_CONNECT response, which is in the scope of Cluster test suite.

-   Does not cover Share Flag SMB2\_SHAREFLAG\_ENABLE\_HASH in TREE\_CONNECT response, which is in the scope of BranchCache test suite.

-   Does not cover Share Flag SMB2\_SHAREFLAG\_FORCE\_LEVELII\_OPLOCK in TREE\_CONNECT response, which is in the scope of Leasing model and OpLock model.

-   Does not cover Share Flag SMB2\_SHAREFLAG\_ACCESS\_BASED\_DIRECTORY\_ENUM in TREE\_CONNECT response, which is in the scope of Set/Query Info model.

-   Does not cover Share Flags SMB2\_SHAREFLAG\_RESTRICT\_EXCLUSIVE\_OPENS and SMB2\_SHAREFLAG\_FORCE\_SHARED\_DELETE and MaximalAccess in TREE\_CONNECT response, which is in the scope of Create/Close Model.

-   Does not cover Offline. It costs much effort to change the SUT control adapter for one not important feature.

-   Only cover ShareType.Disk. Currently Share Type "Pipe" and "Print" is not in the scope of FileSharing Test Suite Family.

-   Does not cover detail test of Share Path (example, server name is NetBIOS, FQDN or IP address) in TreeConnect request, which is in the scope of MS-SRVS.

######<a name="3.2.16.1.3"> Scenario Design

|||
|---|---|
|**Scenario Name**|ResilientHandleBasic|
|**Description**|TreeMgmt Model basic|
|**Machine**|ReadConfig;|
||// Negotiate, SessionSetup|
||SetupConnection;|
||(TreeConnectRequest; TreeConnectResponse;)?;|
||(TreeDisconnectRequest; TreeDisconnectResponse;)+;|


#####<a name="3.2.16.2"> Traditional Case

|||
|---|---|
|**Test ID**|TreeMgmt_SMB311_CLUSTER_RECONNECT|
|**Description**|Once a client has successfully connected to a clustered share it must set the CLUSTER_RECONNECT flag on all subsequent clustered tree connect requests to the same server.|
||This test case is designed to test server can handle a TreeConnect request with flag SMB2_SHAREFLAG_CLUSTER_RECONNECT successfully.|
|**Prerequisites**|The server implements dialect 3.11.|
|**Test Execution Steps**|Start a client by sending the following requests: NEGOTIATE (dialect 3.11); SESSION_SETUP.|
||Client sends TREE_CONNECT request with flag SMB2_SHAREFLAG_CLUSTER_RECONNECT and expects STATUS_SUCCESS.|
||Tear down the client.|
|**Cleanup**||

####<a name="3.2.17">ValidateNegotiateInfo

Client uses an SMB2 IOCTL Request FSCTL\_VALIDATE\_NEGOTIATE\_INFO to request validation of a previous SMB2 NEGOTIATE.

#####<a name="3.2.17.1"> Model

######<a name="3.2.17.1.1"> Coverage

**ValidateNegotiateInfo** Model covers all statements of the following sections:

-   3.3.5.15.12 Handling a Validate Negotiate Info Request

-   2.2.31.4 VALIDATE\_NEGOTIATE\_INFO Request

-   2.2.32.6 VALIDATE\_NEGOTIATE\_INFO Response

######<a name="3.2.17.1.2"> Assumptions/Restrictions

-   This model doesn’t cover all the parameters’ combination of Negotiate request.

######<a name="3.2.17.1.3"> Scenario Design

|||
|---|---|
|**Scenario Name**|ValidateNegotiateInfo|
|**Description**|Basic scenario to test how the server handles ValidateNegotiateInfo Request|
|**Machine**|ReadConfig;|
||SetupConnection;  // Negotiate, Session Setup, Tree Connect|
||ValidateNegotiateInfoRequest;|
||(ValidateNegotiateInfoResponse | TerminateConnection);      |


#####<a name="3.2.17.2"> Traditional Case

Scenario see section [Scenario](#3.1.25.1)

|||
|---|---|
|**Test ID**|ValidateNegotiateInfo_Negative_InvalidGuid |
|**Description**|Test whether the server terminates the transport connection and free the Connection object, if the Guid received in the VALIDATE_NEGOTIATE_INFO request structure is not equal to the Connection.ClientGuid.|
|**Prerequisites**|The server implements dialect 3.0.|
|**Test Execution Steps**|NEGOTIATE|
||SESSION_SETUP|
||TREE_CONNECT|
||IOCTL (with FSCTL_VALIDATE_NEGOTIATE_INFO having Guid not equal to original ClientGuid)|
||Expected server disconnects the connection|
|**Cleanup**||


|||
|---|---|
|**Test ID**|ValidateNegotiateInfo_Negative_InvalidDialects_NoCommonDialect|
|**Description**|Test whether server terminates the transport connection and free the connection object if no dialect is matched when determine the greatest common dialect between the dialects it implements and the dialects array of VALIDATE_NEGOTIATE_INFO request.|
|**Prerequisites**|The server implements dialect 3.0.|
|**Test Execution Steps**|NEGOTIATE with dialect larger or equal to 3.0|
||SESSION_SETUP|
||TREE_CONNECT|
||IOCTL (with FSCTL_VALIDATE_NEGOTIATE_INFO having Dialect set to an unknown value)|
||Expected server disconnects the connection|
|**Cleanup**||


|||
|---|---|
|**Test ID**|ValidateNegotiateInfo_Negative_InvalidDialects_CommonDialectNotExpected|
|**Description**|Test whether the server terminates the transport connection and free the Connection object, if the value is not equal to Connection.Dialect when determine the greatest common dialect between the dialects it implements and the Dialects array of the VALIDATE_NEGOTIATE_INFO request.|
|**Prerequisites**|The server implements dialect 3.0.|
|**Test Execution Steps**|NEGOTIATE with dialect larger or equal to 3.0|
||SESSION_SETUP|
||TREE_CONNECT|
||IOCTL (with FSCTL_VALIDATE_NEGOTIATE_INFO having Dialects set to {smb 2.002, smb 2.1})|
||Expected server disconnects the connection|
|**Cleanup**||


|||
|---|---|
|**Test ID**|ValidateNegotiateInfo_Negative_InvalidGuid|
|**Description**|Test whether the server terminates the transport connection and free the Connection object, if the Guid received in the VALIDATE_NEGOTIATE_INFO request structure is not equal to the Connection.ClientGuid.|
|**Prerequisites**|The server implements dialect 3.0.|
|**Test Execution Steps**|NEGOTIATE |
||SESSION_SETUP|
||TREE_CONNECT|
||IOCTL (with FSCTL_VALIDATE_NEGOTIATE_INFO having Guid field different from the ClientGuid in Negotiate)|
||Expected server disconnects the connection|
|**Cleanup**||


|||
|---|---|
|**Test ID**|ValidateNegotiateInfo_Negative_InvalidSecurityMode|
|**Description**|Test whether the server terminates the transport connection and free the Connection object, if the SecurityMode received in the VALIDATE_NEGOTIATE_INFO request structure is not equal to Connection.ClientSecurityMode.|
|**Prerequisites**|The server implements dialect 3.0.|
|**Test Execution Steps**|NEGOTIATE |
||SESSION_SETUP|
||TREE_CONNECT|
||IOCTL (with FSCTL_VALIDATE_NEGOTIATE_INFO having SecurityMode field different from the one in Negotiate)|
||Expected server disconnects the connection|
|**Cleanup**||


|||
|---|---|
|**Test ID**|ValidateNegotiateInfo_Negative_InvalidCapabilities|
|**Description**|Test whether the server terminates the transport connection and free the Connection object, if Connection.ClientCapabilities is not equal to the Capabilities received in the VALIDATE_NEGOTIATE_INFO request structure.|
|**Prerequisites**|The server implements dialect 3.0.|
|**Test Execution Steps**|NEGOTIATE |
||SESSION_SETUP|
||TREE_CONNECT|
||IOCTL (with FSCTL_VALIDATE_NEGOTIATE_INFO having ClientCapabilities field different from the one in Negotiate)|
||Expected server disconnects the connection|
|**Cleanup**||


|||
|---|---|
|**Test ID**|ValidateNegotiateInfo_Negative_InvalidMaxOutputResponse|
|**Description**|Test whether the server terminates the transport connection and free the Connection object, if MaxOutputResponse in the IOCTL request is less than the size of a VALIDATE_NEGOTIATE_INFO Response.|
|**Prerequisites**|The server implements dialect 3.0.|
|**Test Execution Steps**|NEGOTIATE |
||SESSION_SETUP|
||TREE_CONNECT|
||IOCTL (with FSCTL_VALIDATE_NEGOTIATE_INFO having MaxOutputResponse field less than the size of a VALIDATE_NEGOTIATE_INFO Response)|
||Expected server disconnects the connection|
|**Cleanup**||


|||
|---|---|
|**Test ID**|ValidateNegotiateInfo_Negative_SMB311|
|**Description**|Test whether the server can terminate the transport connection when receiving a VALIDATE_NEGOTIATE_INFO request if the negotiated dialect is 3.11.|
|**Prerequisites**|The server implements dialect 3.11.|
|**Test Execution Steps**|NEGOTIATE with dialect 3.11|
||SESSION_SETUP|
||TREE_CONNECT|
||IOCTL (with valid FSCTL_VALIDATE_NEGOTIATE_INFO) |
||Expected server disconnects the connection|
|**Cleanup**||


####<a name="3.2.18"> FileLevelTrim

This feature is to call IOCTL request with FSCTL\_FILE\_LEVEL\_TRIM to trim unused space of a file.

#####<a name="3.2.18.1"> Model

Will not cover this feature in model.

#####<a name="3.2.18.2"> Traditional Case

Scenario see [Scenario](#3.1.9.1)

|||
|---|---|
|**Test ID**|FileLevelTrim_Negative_NonZeroKeyInRequest|
|**Description**|Test the server response when non-zero value is set to the Key field of FSCTL_FILE_LEVEL_TRIM request.|
|**Prerequisites**||
|**Test Execution Steps**|NEGOTIATE|
||SESSION_SETUP|
||TREE_CONNECT|
||CREATE|
||WRITE|
||CREATE|
||IOCTL (with FSCTL_FILE_LEVEL_TRIM, Key field is set to a non-zero random value)|
||Expect to get error response with "STATUS_INVALID_PARAMETER"|
||CLOSE|
||TREE_DISCONNECT|
||LOGOFF|
|**Cleanup**||


####<a name="3.2.19"> CopyOfflaod

This feature is call IOCTL request with FSCTL\_OFFLOAD\_READ and FSCTL\_OFFLOAD\_WRITE to copy file content.

#####<a name="3.2.19.1"> Model

Will not cover this feature in model.

#####<a name="3.2.19.2"> Traditional Case

Scenario see section [Scenario](#3.1.8.1)

|||
|---|---|
|**Test ID**|CopyOffload_CopyContentWithinSameFile|
|**Description**|This test case is designed to test whether server can handle offload copy correctly when copy content in the same file.|
|**Prerequisites**||
|**Test Execution Steps**|Client sends NEGOTIATE request|
||Server sends NEGOTIATE response|
||Client sends SESSION_SETUP request|
||Server sends SESSION_SETUP response|
||According to the status code of last step, client may send more SESSION_SETUP request as needed|
||Client sends TREE_CONNECT request|
||Server sends TREE_CONNECT response|
||Client sends CREATE request to create a test file.|
||Server sends CREATE response|
||Client sends WRITE request to prepare content test file.|
||Server sends WRITE response.|
||Client sends FLUSH request to make sure the content is written to backend storage.|
||Server sends FLUSH response.|
||Client sends IOCTL request with FSCTL_OFFLOAD_READ to ask server to generate the token of the 1st half of file content in the file for offload copy.|
||Server sends IOCTL response|
||Client sends IOCTL request with FSCTL_OFFLOAD_WRITE to ask server to copy the content to 2nd half in the file.|
||Server sends IOCTL response|
||Client sends READ request to read content of 2nd half in the file.|
||Server sends READ response|
||Compare the read content is identical to the content of 1st half in the file.|
||Client sends CLOSE request|
||Server sends CLOSE response|
||Client sends TREE_DISCONNECT request|
||Server sends TREE_DISCONNECT response|
||Client sends LOGOFF request|
||Server sends LOGOFF response|
|**Cleanup**||


####<a name="3.2.20">OperateOneFileFromTwoNodes

#####<a name="3.2.20.1"> Model

######<a name="3.2.20.1.1"> Coverage

This model is designed to test the conflicting scenario:

Two clients do file operations to the same file by connecting to two Nodes of the scaleout file server. The file operations may have conflict.

This model covers part of the below sections:

-   2.2.26 SMB2 LOCK Request

-   3.3.5.14 Receiving an SMB2 LOCK Request

-   2.2.13 SMB2 CREATE Request

-   2.2.19 SMB2 READ Request

-   2.2.21 SMB2 WRITE Request

-   2.2.15 SMB2 CLOSE Request

######<a name="3.2.20.1.2"> Assumptions/Restrictions

N/A

######<a name="3.2.20.1.3"> Scenario Design

|||
|---|---|
|**Scenario Name**|Conflict|
|**Description**|  1. Prepare a test file and initialize two clients. |
||  2. The first client does some file operation from one node to the test file successfully.|
||  3. The second client does some file operation from another node to the same test file.|
||  4. Verify the response to step 3.|
|**Machine**|        Preparation;|
||        ConflictRequest;|
||        ConflictResponse;|


####<a name="3.2.21"> MixedOplockLease

#####<a name="3.2.21.1"> Model

######<a name="3.2.21.1.1"> Coverage

This model is designed to test the below scenario:

One client requests Oplock, and another client requests Lease.

The model will verify if there should be an oplock or lease break, and if the granted OplockLevel or LeaseState is correct. (Note: the verification is based on Windows behavior)

This model covers part of the below sections:

-   3.3.4.7 Object Store Indicates a Lease Break

-   3.3.4.6 Object Store Indicates an Oplock Break

######<a name="3.2.21.1.2"> Assumptions/Restrictions

N/A

######<a name="3.2.21.1.3"> Scenario Design

|||
|---|---|
|**Scenario Name**|OplockLeaseScenario|
|**Description**|  1. Initialize two clients. |
||  2. The first client requests Oplock|
||  3. The second client requests Lease|
||  4. Verify if there's an oplock break and if the granted LeaseState is correct.|
|**Machine**|        Preparation;|
||        RequestOplock;|
||        RequestLease;|
||        Verification;|


|||
|---|---|
|**Scenario Name**|LeaseOplockScenario|
|**Description**|  1. Initialize two clients. |
||  2. The first client requests Lease|
||  3. The second client requests Oplock|
||  4. Verify if there's a lease break and if the granted OplockLevel is correct.|
|**Machine**|        Preparation;|
||        RequestLease;|
||        RequestOplock;|
||        Verification;|


#####<a name="3.2.21.2"> Traditional Case

No traditional cases for this feature.

###<a name="3.3">SMB2 Feature Combination

Following scenarios extend “SMB2 Feature Test” by adding more complex message sequence in test.

####<a name="3.3.1"> MultipleChannelWithReplay

#####<a name="3.3.1.1"> Scenario

|||
|---|---|
|**Description**|Replay the request via alternative channel when main channel connection lost|
|**Message Sequence**|**Create main channel via connection1**|
||NEGOTIATE|
||SESSION_SETUP|
||TREE_CONNECT|
||**Create alterative channel via connection2**|
||NEGOTIATE|
||SESSION_SETUP (SMB2_SESSION_FLAG_BINDING)|
||**Send CREATE request via main channel**|
||CREATE (with no share access so that same CREATE without SMB2_FLAGS_REPLAY_OPERATION flag would fail)|
||**Disconnect connection1**|
||**Replay the CREATE request via alternative channel**|
||CREATE (with SMB2_FLAGS_REPLAY_OPERATION flag in header)|
||CLOSE|
||TREE_DISCONNECT|
||LOGOFF|
|**Cluster Involved Scenario**|**NO**|


#####<a name="3.3.1.2"> Test Case

|||
|---|---|
|**Test Id**|MultipleChannel_CreateReplay|
|**Description**|Replay the request via alternative channel when main channel connection lost|
|**Prerequisites**||
|**Test Execution Steps**|**Create main channel via connection1**|
||Client sends NEGOTIATE request|
||Server sends NEGOTIATE response|
||Client sends SESSION_SETUP request|
||Server sends SESSION_SETUP response|
||According to the status code of last step, client may send more SESSION_SETUP request as needed|
||Client sends TREE_CONNECT request|
||Server sends TREE_CONNECT response|
||**Create alterative channel via connection2**|
||Client sends NEGOTIATE request|
||Server sends NEGOTIATE response|
||Client sends SESSION_SETUP request (SMB2_SESSION_FLAG_BINDING)|
||Server sends SESSION_SETUP response|
||**Send CREATE request via main channel**|
||Client sends CREATE request (with no share access so that same CREATE without SMB2_FLAGS_REPLAY_OPERATION flag would fail)|
||Server sends CREATE response|
||**Disconnect connection1**|
||**Replay the CREATE request via alternative channel**|
||Client sends same CREATE request (with SMB2_FLAGS_REPLAY_OPERATION flag in header)|
||Server sends CREATE response|
||Client sends CLOSE request|
||Server sends CLOSE response|
||Client sends TREE_DISCONNECT request|
||Server sends TREE_DISCONNECT response|
||Client sends LOGOFF request|
||Server sends LOGOFF response|
|**Cleanup**||


####<a name="3.3.2"> MultipleChannelWithEncryption

#####<a name="3.3.2.1"> Scenario

|||
|---|---|
|**Description**|Operate file via multi-channel with/without encryption on one channel or both channels|
|**Message Sequence**|**Create main channel**|
||NEGOTIATE (with/without SMB2_GLOBAL_CAP_ENCRYPTION)|
||SESSION_SETUP|
||TREE_CONNECT (IPC$)|
||IOCTL (FSCTL_QUERY_NETWORK_INTERFACE_INFO)|
||TREE_CONNECT|
||CREATE (File)|
||WRITE|
||**Create alterative channel**|
||NEGOTIATE (with/without SMB2_GLOBAL_CAP_ENCRYPTION)|
||SESSION_SETUP (SMB2_SESSION_FLAG_BINDING)|
||READ |
||CLOSE|
||TREE_DISCONNECT|
||LOGOFF|
|**Cluster Involved Scenario**|**NO**|


#####<a name="3.3.2.2"> Test Case

|||
|---|---|
|**Test ID**|MultipleChannel_EncryptionOnBothChannels|
|**Description**|Operate file via multi-channel with encryption on both channels.|
|**Prerequisites**||
|**Test Execution Steps**|Create main channel|
||NEGOTIATE (with/without SMB2_GLOBAL_CAP_ENCRYPTION)|
||SESSION_SETUP|
||TREE_CONNECT (IPC$)|
||IOCTL (FSCTL_QUERY_NETWORK_INTERFACE_INFO)|
||TREE_CONNECT|
||CREATE (File)|
||WRITE|
||Create alterative channel|
||NEGOTIATE (with/without SMB2_GLOBAL_CAP_ENCRYPTION)|
||SESSION_SETUP (SMB2_SESSION_FLAG_BINDING)|
||READ |
||CLOSE|
||TREE_DISCONNECT|
||LOGOFF|
|**Cleanup**||


|||
|---|---|
|**Test ID**|MultipleChannel_Negative_EncryptionOnMainChannel|
|**Description**|Operate file via multi-channel only with encryption on main channel.|
|**Prerequisites**||
|**Test Execution Steps**|Create main channel|
||NEGOTIATE (with SMB2_GLOBAL_CAP_ENCRYPTION)|
||SESSION_SETUP|
||TREE_CONNECT (IPC$)|
||IOCTL (FSCTL_QUERY_NETWORK_INTERFACE_INFO)|
||TREE_CONNECT|
||CREATE (File)|
||WRITE|
||Create alterative channel|
||NEGOTIATE (without SMB2_GLOBAL_CAP_ENCRYPTION)|
||SESSION_SETUP (SMB2_SESSION_FLAG_BINDING)|
||READ |
||CLOSE|
||TREE_DISCONNECT|
||LOGOFF|
|**Cleanup**||


|||
|---|---|
|**Test ID**|MultipleChannel_Negative_EncryptionOnAlternativeChannel|
|**Description**|Operate file via multi-channel only with encryption on alternative channel|
|**Prerequisites**||
|**Test Execution Steps**|Create main channel|
||NEGOTIATE (without SMB2_GLOBAL_CAP_ENCRYPTION)|
||SESSION_SETUP|
||TREE_CONNECT (IPC$)|
||IOCTL (FSCTL_QUERY_NETWORK_INTERFACE_INFO)|
||TREE_CONNECT|
||CREATE (File)|
||WRITE|
||Create alterative channel|
||NEGOTIATE (with SMB2_GLOBAL_CAP_ENCRYPTION)|
||SESSION_SETUP (SMB2_SESSION_FLAG_BINDING)|
||READ |
||CLOSE|
||TREE_DISCONNECT|
||LOGOFF|
|**Cleanup**||


####<a name="3.3.3"> MultipleChannelWithLease

#####<a name="3.3.3.1"> Scenario

|||
|---|---|
|**Description**|Operate file via multi-channel with file lease and the lease break is expected from main channel|
|**Message Sequence**|**Create main channel via connection1**|
||NEGOTIATE|
||SESSION_SETUP|
||TREE_CONNECT (IPC$)|
||IOCTL (FSCTL_QUERY_NETWORK_INTERFACE_INFO)|
||TREE_CONNECT|
||CREATE (File, with SMB2_CREATE_REQUEST_LEASE_V2 and lease state)|
||WRITE|
||**Create alterative channel via connection2**|
||NEGOTIATE|
||SESSION_SETUP (SMB2_SESSION_FLAG_BINDING)|
||READ |
||**From 3rd client to access the same file to trigger lease break**|
||NEGOTIATE|
||SESSION_SETUP|
||TREE_CONNECT|
||CREATE (with specific create flag)|
||**From main channel via connection1**|
||Expected to receive LEASE_BREAK|
||Send LEASE_BREAK_ACK|
||TREE_DISCONNECT|
||LOGOFF|
|**Cluster Involved Scenario**|**NO**|


#####<a name="3.3.3.2"> Test Case

|||
|---|---|
|**Test ID**|MultipleChannel_FileLease|
|**Description**|Operate file via multi-channel with file lease and the lease break is expected from main channel.|
|**Prerequisites**||
|**Test Execution Steps**|**Create main channel via connection1**|
||NEGOTIATE|
||SESSION_SETUP|
||TREE_CONNECT (IPC$)|
||IOCTL (FSCTL_QUERY_NETWORK_INTERFACE_INFO)|
||TREE_CONNECT|
||CREATE (File, with SMB2_CREATE_REQUEST_LEASE_V2 and lease state)|
||WRITE|
||**Create alterative channel via connection2**|
||NEGOTIATE|
||SESSION_SETUP (SMB2_SESSION_FLAG_BINDING)|
||READ |
||**From 3rd client to access the same file to trigger lease break**|
||NEGOTIATE|
||SESSION_SETUP|
||TREE_CONNECT|
||CREATE (with specific create flag)|
||**From main channel via connection1**|
||Expected to receive LEASE_BREAK|
||Send LEASE_BREAK_ACK|
||TREE_DISCONNECT|
||LOGOFF|
|**Cleanup**||


####<a name="3.3.4"> MultipleChannelWithLock

#####<a name="3.3.4.1"> Scenario

|||
|---|---|
|**Description**|Operate file via multi-channel with lock operation on same/different channel|
|**Message Sequence**|**Create main channel**|
||NEGOTIATE|
||SESSION_SETUP|
||TREE_CONNECT (IPC$)|
||IOCTL (FSCTL_QUERY_NETWORK_INTERFACE_INFO)|
||TREE_CONNECT|
||CREATE (File)|
||LOCK (with SMB2_LOCKFLAG_SHARED_LOCK in SMB2_LOCK_ELEMENT)|
||WRITE|
||**Create alterative channel**|
||NEGOTIATE|
||SESSION_SETUP (SMB2_SESSION_FLAG_BINDING)|
||READ (the locking range, expect success)|
||WRITE (the locking range, expect success)|
||**From client3 open the same file and try to read and write the locking range**|
||NEGOTIATE|
||SESSION_SETUP|
||TREE_CONNECT|
||CREATE (File)|
||READ (the locking range, expect success)|
||WRITE (the locking range, expect fail)|
||**From main/alternative  channel to unlock the range**|
||LOCK (with SMB2_LOCKFLAG_UNLOCK in SMB2_LOCK_ELEMENT)|
||CLOSE|
||TREE_DISCONNECT|
||LOGOFF|
||**From client3 try to write the range** |
||WRITE (the locking range, expect success)|
||CLOSE|
||TREE_DISCONNECT|
||LOGOFF|
|**Cluster Involved Scenario**|**NO**|


#####<a name="3.3.4.2"> Test Case

|||
|---|---|
|**Test ID**|MultipleChannel_LockUnlockOnSameChannel|
|**Description**|Operate file via multi-channel with lock operation on same channel.|
|**Prerequisites**||
|**Test Execution Steps**|**Create main channel**|
||NEGOTIATE|
||SESSION_SETUP|
||TREE_CONNECT (IPC$)|
||IOCTL (FSCTL_QUERY_NETWORK_INTERFACE_INFO)|
||TREE_CONNECT|
||CREATE (File)|
||LOCK (with SMB2_LOCKFLAG_SHARED_LOCK in SMB2_LOCK_ELEMENT)|
||WRITE|
||**Create alterative channel**|
||NEGOTIATE|
||SESSION_SETUP (SMB2_SESSION_FLAG_BINDING)|
||READ (the locking range, expect success)|
||WRITE (the locking range, expect failed)|
||**From client3 open the same file and try to read and write the locking range**|
||NEGOTIATE|
||SESSION_SETUP|
||TREE_CONNECT|
||CREATE (File)|
||READ (the locking range, expect success)|
||WRITE (the locking range, expect fail)|
||**From main channel unlock the range**|
||LOCK (with SMB2_LOCKFLAG_UNLOCK in SMB2_LOCK_ELEMENT)|
||CLOSE|
||TREE_DISCONNECT|
||LOGOFF|
||**From client3 try to write the range** |
||WRITE (the locking range, expect success)|
||CLOSE|
||TREE_DISCONNECT|
||LOGOFF|
|**Cleanup**||


|||
|---|---|
|**Test ID**|MultipleChannel_LockUnlockOnDiffChannel|
|**Description**|Operate file via multi-channel with lock operation on different channels.|
|**Prerequisites**||
|**Test Execution Steps**|**Create main channel**|
||NEGOTIATE|
||SESSION_SETUP|
||TREE_CONNECT (IPC$)|
||IOCTL (FSCTL_QUERY_NETWORK_INTERFACE_INFO)|
||TREE_CONNECT|
||CREATE (File)|
||LOCK (with SMB2_LOCKFLAG_SHARED_LOCK in SMB2_LOCK_ELEMENT)|
||WRITE|
||**Create alterative channel**|
||NEGOTIATE|
||SESSION_SETUP (SMB2_SESSION_FLAG_BINDING)|
||READ (the locking range, expect success)|
||WRITE (the locking range, expect failed)|
||**From client3 open the same file and try to read and write the locking range**|
||NEGOTIATE|
||SESSION_SETUP|
||TREE_CONNECT|
||CREATE (File)|
||READ (the locking range, expect success)|
||WRITE (the locking range, expect fail)|
||**From alternative channel unlock the range**|
||LOCK (with SMB2_LOCKFLAG_UNLOCK in SMB2_LOCK_ELEMENT)|
||CLOSE|
||TREE_DISCONNECT|
||LOGOFF|
||**From client3 try to write the range**|
||WRITE (the locking range, expect success)|
||CLOSE|
||TREE_DISCONNECT|
||LOGOFF|
|**Cleanup**||


####<a name="3.3.5"> AppInstanceWithEncryption

#####<a name="3.3.5.1"> Scenario

|||
|---|---|
|**Description**|Operate files with/without encryption before client failover or after failover|
|**Message Sequence**|**Based on NIC1, create client1:**|
||NEGOTIATE (with/without SMB2_GLOBAL_CAP_ENCRYPTION)|
||SESSION_SETUP|
||TREE_CONNECT|
||CREATE (With AppInstanceId)|
||WRITE|
||Disable NIC1|
||Switch to NIC2 and create Client2:|
||NEGOTIATE (with/without SMB2_GLOBAL_CAP_ENCRYPTION)|
||SESSION_SETUP|
||TREE_CONNECT|
||CREATE (With the same AppInstanceId)|
||READ|
||CLOSE|
||TREE_DISCONNECT|
||LOGOFF|
|**Cluster Involved Scenario**|**NO**|


#####<a name="3.3.5.2"> Test Case

|||
|---|---|
|**Test ID**|AppInstanceId_Encryption|
|**Description**|Operate files with encrypted message before and after client failover|
|**Prerequisites**||
|**Test Execution Steps**|**Based on NIC1, create client1:**|
||NEGOTIATE (with SMB2_GLOBAL_CAP_ENCRYPTION)|
||SESSION_SETUP|
||TREE_CONNECT (EncryptedShare)|
||Send following messages encrypted|
||CREATE (With AppID, exclusive open)|
||WRITE|
||Disable NIC1|
||**Switch to NIC2 and create Client2:**|
||NEGOTIATE (with SMB2_GLOBAL_CAP_ENCRYPTION)|
||SESSION_SETUP|
||TREE_CONNECT (EncryptedShare)|
||Send following messages encrypted|
||CREATE (With the same AppID)|
||READ|
||CLOSE|
||TREE_DISCONNECT|
||LOGOFF|
|**Cleanup**||

|||
|---|---|
|**Test ID**|AppInstanceId_Negative_NoEncryptionInInitialOpen_EncryptionInReOpen|
|**Description**|Operate files with encrypted message before client failover but with unencrypted message after failover|
|**Prerequisites**||
|**Test Execution Steps**|**Based on NIC1, create client1:**|
||NEGOTIATE (with SMB2_GLOBAL_CAP_ENCRYPTION)|
||SESSION_SETUP|
||TREE_CONNECT (EncryptedShare)|
||Send following messages encrypted|
||CREATE (With AppID, exclusive open)|
||WRITE|
||Disable NIC1|
||**Switch to NIC2 and create Client2:**|
||NEGOTIATE (with SMB2_GLOBAL_CAP_ENCRYPTION)|
||SESSION_SETUP|
||TREE_CONNECT (EncryptedShare)|
||Send following messages unencrypted|
||CREATE (With the same AppID)|
||Expect error STATUS_ACCESS_DENIED in response|
||TREE_DISCONNECT|
||Expect error STATUS_ACCESS_DENIED in response|
||LOGOFF|
|**Cleanup**||


|||
|---|---|
|**Test ID**|AppInstanceId_Negative_EncryptionInInitialOpen_NoEncryptionInReOpen|
|**Description**|Operate files with encrypted message before failover but with unencrypted message after failover|
|**Prerequisites**||
|**Test Execution Steps**|**Based on NIC1, create client1:**|
||NEGOTIATE (with SMB2_GLOBAL_CAP_ENCRYPTION)|
||SESSION_SETUP|
||TREE_CONNECT (EncryptedShare)|
||Send following messages encrypted|
||CREATE (With AppID, exclusive open)|
||Expect error STATUS_ACCESS_DENIED in response|
||Disable NIC1|
||**Switch to NIC2 and create Client2:**|
||NEGOTIATE (with SMB2_GLOBAL_CAP_ENCRYPTION)|
||SESSION_SETUP|
||TREE_CONNECT (EncryptedShare)|
||Send following messages encrypted|
||CREATE (With the same AppID)|
||CLOSE|
||TREE_DISCONNECT|
||LOGOFF|
|**Cleanup**||

####<a name="3.3.6"> AppInstanceWithLease

#####<a name="3.3.6.1"> Scenario

|||
|---|---|
|**Description**|Operate file/directory with lease before client failover and expect no lease state is maintained after client failover|
|**Message Sequence**|**Based on NIC1, create client1:**|
||NEGOTIATE|
||SESSION_SETUP|
||TREE_CONNECT|
||CREATE (File/Directory, with AppInstanceId, SMB2_CREATE_REQUEST_LEASE_V2 and lease state request)|
||WRITE |
||Disable NIC1|
||**Switch to NIC2 and create client2:**|
||NEGOTIATE|
||SESSION_SETUP|
||TREE_CONNECT|
||CREATE (File/Directory, with the same AppInstanceId with no lease state)|
||READ |
||**From client3 on NIC2**|
||NEGOTIATE|
||SESSION_SETUP|
||TREE_CONNECT|
||CREATE (with WRITE)|
||Receive the CREATE response (no lease state kept on server after client failover)|
||CLOSE|
||TREE_DISCONNECT|
||LOGOFF|
||**From client2 no lease break notification received**|
||CLOSE|
||TREE_DISCONNECT|
||LOGOFF|
|**Cluster Involved Scenario**|**NO**|


#####<a name="3.3.6.2"> Test Case

|||
|---|---|
|**Test ID**|AppInstanceId_FileLeasing_NoLeaseInReOpen|
|**Description**|Operate file with lease before client failover and expect no lease state is maintained after client failover|
|**Prerequisites**||
|**Test Execution Steps**|**Based on NIC1, create client1:**|
||NEGOTIATE|
||SESSION_SETUP|
||TREE_CONNECT|
||CREATE (File, with AppInstanceId, SMB2_CREATE_REQUEST_LEASE_V2 and lease state request)|
||WRITE |
||Disable NIC1|
||**Switch to NIC2 and create client2:**|
||NEGOTIATE|
||SESSION_SETUP|
||TREE_CONNECT|
||CREATE (File, with the same AppInstanceId with no lease state)|
||READ |
||**From client3 on NIC2**|
||NEGOTIATE|
||SESSION_SETUP|
||TREE_CONNECT|
||CREATE (with WRITE)|
||Receive the CREATE response (no lease state kept on server after client failover)|
||CLOSE|
||TREE_DISCONNECT|
||LOGOFF|
||**From client2 no lease break notification received**|
||CLOSE|
||TREE_DISCONNECT|
||LOGOFF|
|**Cleanup**||


|||
|---|---|
|**Test ID**|AppInstanceId_DirectoryLeasing_NoLeaseInReOpen|
|**Description**|Operate file with lease before client failover and expect no lease state is maintained after client failover|
|**Prerequisites**||
|**Test Execution Steps**|**Based on NIC1, create client1:**|
||NEGOTIATE|
||SESSION_SETUP|
||TREE_CONNECT|
||CREATE (Directory, with AppInstanceId, SMB2_CREATE_REQUEST_LEASE_V2 and lease state request)|
||Disable NIC1|
||**Switch to NIC2 and create client2:**|
||NEGOTIATE|
||SESSION_SETUP|
||TREE_CONNECT|
||CREATE (Directory, with the same AppInstanceId with no lease state)|
||**From client3 on NIC2**|
||NEGOTIATE|
||SESSION_SETUP|
||TREE_CONNECT|
||CREATE (with WRITE)|
||Receive the CREATE response (no lease state kept on server after client failover)|
||CLOSE|
||TREE_DISCONNECT|
||LOGOFF|
||**From client2 no lease break notification received**|
||CLOSE|
||TREE_DISCONNECT|
||LOGOFF|
|**Cleanup**||


####<a name="3.3.7"> AppInstanceWithLock

#####<a name="3.3.7.1"> Scenario

|||
|---|---|
|**Description**|Operate file with lock during client failover and expect no lock is maintained after failover |
|**Message Sequence**|**Based on NIC1, create client1:**|
||NEGOTIATE|
||SESSION_SETUP|
||TREE_CONNECT|
||CREATE (File, with AppInstanceId)|
||WRITE|
||LOCK (with SMB2_LOCKFLAG_SHARED_LOCK in SMB2_LOCK_ELEMENT)|
||Disable NIC1|
||**Switch to NIC2 and create client2:**|
||NEGOTIATE|
||SESSION_SETUP|
||TREE_CONNECT|
||CREATE (File, with the same AppInstanceId)|
||READ (the locking range, expect success)|
||**From client3 on NIC2** |
||NEGOTIATE|
||SESSION_SETUP|
||TREE_CONNECT|
||CREATE (with WRITE)|
||READ (the locking range, expect success)|
||WRITE (the locking range, expect success)|
||CLOSE|
||TREE_DISCONNECT|
||LOGOFF|
|**Cluster Involved Scenario**|**NO**|


#####<a name="3.3.7.2"> Test Case

|||
|---|---|
|**Test ID**|AppInstanceId_Lock_ExpectNoLockInReOpen|
|**Description**|Operate file with lock during client failover and expect no lock is maintained after failover|
|**Prerequisites**||
|**Test Execution Steps**|**Based on NIC1, create client1:**|
||NEGOTIATE|
||SESSION_SETUP|
||TREE_CONNECT|
||CREATE (File, with AppInstanceId)|
||WRITE|
||LOCK (with SMB2_LOCKFLAG_SHARED_LOCK in SMB2_LOCK_ELEMENT)|
||Disable NIC1|
||**Switch to NIC2 and create client2:**|
||NEGOTIATE|
||SESSION_SETUP|
||TREE_CONNECT|
||CREATE (File, with the same AppInstanceId)|
||READ (the locking range, expect success)|
||**From client3 on NIC2** |
||NEGOTIATE|
||SESSION_SETUP|
||TREE_CONNECT|
||CREATE (with WRITE)|
||READ (the locking range, expect success)|
||WRITE (the locking range, expect success)|
||CLOSE|
||TREE_DISCONNECT|
||LOGOFF|
|**Cleanup**||


####<a name="3.3.8"> CompoundWithEncryption

#####<a name="3.3.8.1"> Scenario

|||
|---|---|
|**Description**|Send encrypted and compounded requests to SUT and verify response|
|**Message Sequence**|NEGOTIATE|
||SESSION_SETUP|
||TREE_CONNECT|
||Encrypted COMPOUND request|
||Verify COMPOUND response|
||TREEDISCONNECT|
||LOGOFF|
|**Cluster Involved Scenario**|**NO**|


#####<a name="3.3.8.2"> Test Case

|||
|---|---|
|**Test ID**|Compound_Encrypt_RelatedRequests|
|**Description**|Send encrypted and compounded related requests (Create, Write and Close a same file) to SUT and verify response.|
|**Message Sequence**|NEGOTIATE|
||SESSION_SETUP|
||TREE_CONNECT|
||Encrypted COMPOUND related request (CREATE, WRITE, and CLOSE to a same file)|
||Verify COMPOUND response|
||TREEDISCONNECT|
||LOGOFF|


|||
|---|---|
|**Test ID**|Compound_Encrypt_UnrelatedRequests|
|**Description**|Send encrypted and compounded unrelated requests (two Creates request to different files) to SUT and verify response.|
|**Message Sequence**|NEGOTIATE|
||SESSION_SETUP|
||TREE_CONNECT|
||Encrypted COMPOUND unrelated request (two Create requests to two different files)|
||Verify COMPOUND response|
||TREEDISCONNECT|
||LOGOFF|


###<a name="3.4">Server Failover Test

|                                         |                |                               |                                 |
|-----------------------------------------|----------------|-------------------------------|---------------------------------|
| **Scenario**                            | **Test Cases** | **SMB 3.0 New Feature**       | **Hyper-V Scenario Importance** |
| **SWNGetInterfaceList**                 | 2              | **Yes**                       | Optional                        |
| **SWNRegistration**                     | 9              | **Yes**                       | Optional                        |
| **SWNAsyncNotification**                | 8              | **Yes**                       | **Critical**                    |
| **AsmmetricShare**                      | 4              | **No (SMB 3.02 new feature)** | **Critical**                    |
| **FileServerFailover**                  | 5              | **Yes**                       | **Critical**                    |
| **FileServerFailover\_Encryption**      | 3              | **Yes**                       | Optional                        |
| **FileServerFailover\_Lease**           | 2              | **Yes**                       | **Critical**                    |
| **FileServerFailover\_Lock**            | 1              | **Yes**                       | **Critical**                    |
| **FileServerFailover\_DurableHandleV2** | 1              | **Yes**                       | **Critical**                    |

####<a name="3.4.1"> SWNGetInterfaceList

#####<a name="3.4.1.1"> Scenario

| **Description**               | Get SWN interface list.  |
|-------------------------------|--------------------------|
| **Call Sequence**             | WitnessrGetInterfaceList |
| **Cluster Involved Scenario** | **YES**                  |

#####<a name="3.4.1.2"> Test Case

|||
|---|---|
|**Test ID**|BVT_SWNGetInterfaceList_ClusterSingleNode|
|**Description**|Ensure that the cluster does not response the interface list correctly until there is an available node.|
|**Prerequisites**|Only Node1 provides the service. Node2 is disabled.|
|**Test Execution Steps**|Bind to cluster server|
||Invoke WitnessrGetInterfaceList|
||Client expects  timeout|
||Enable Node2 |
||Invoke WitnessrGetInterfaceList|
||Client expects Status = **ERROR_SUCCESS**, InterfaceList contains interface with|
||InterfaceGroupName = **Node2**|
||State = **AVAILABLE**|
||Flags & **INTERFACE_WITNESS(0x00000004) == true**|
||and contains interface with|
||InterfaceGroupName = **Node1**|
||State = **AVAILABLE**|
||Flags & **INTERFACE_WITNESS(0x00000004) == false**|
||Unbind|
|**Cleanup**|DeleteShareMapping|


|||
|---|---|
|**Test ID**|BVT_SWNGetInterfaceList_ScaleOutSingleNode|
|**Description**|Ensure that single node does not response the interface list correctly until there is an available node.|
|**Prerequisites**|Only Node1 provides the service. Node2 is disabled.|
|**Test Execution Steps**|Bind to Node1|
||Invoke WitnessrGetInterfaceList|
||Client expects  timeout|
||Enable Node2|
||Invoke WitnessrGetInterfaceList|
||Client expects Status = **ERROR_SUCCESS**, InterfaceList contains interface with|
||InterfaceGroupName = **Node2**|
||State = **AVAILABLE**|
||Flags & **INTERFACE_WITNESS(0x00000004) == true**|
||and contains interface with|
||InterfaceGroupName = Node1|
||State = **AVAILABLE**|
||Flags & **INTERFACE_WITNESS(0x00000004) == false**|
||Unbind|
|**Cleanup**||


####<a name="3.4.2"> SWNRegistration

#####<a name="3.4.2.1"> Scenario

|||
|---|---|
|**Description**|Register and unregister the client.|
|**Call Sequence**|WitnessrRegister|
||WitnessUnRegister|
|**Cluster Involved Scenario**|**YES**|


#####<a name="3.4.2.2"> Test Case

|||
|---|---|
|**Test ID**|SWNRegistration_InvalidNetName|
|**Description**|Register with WitnessrRegister and invalid netname.|
|**Prerequisites**||
|**Test Execution Steps**|1. GetClusterResourceOwner|
||2. Bind to cluster server|
||3. Invoke WitnessrGetInterfaceList|
||4. Client expects  Status = ERROR_SUCCESS, InterfaceList contains interface with|
||- InterfaceGroupName != **ClusterResourceOwner**|
||- State = **AVAILABLE**|
||- Flags & **INTERFACE_WITNESS(0x00000004) == true**|
||and contains interface with|
||- InterfaceGroupName = **ClusterResourceOwner**|
||- State = **AVAILABLE**|
||- Flags & **INTERFACE_WITNESS(0x00000004) == false**|
||5. Unbind|
||6. Bind to **valid node**|
||7. Invoke WitnessrRegister with **invalid NetName**|
||8. Client expect Status = **ERROR_INVALID_PARAMETER**, Context is **EMPTY**.|
||9. Unbind|
|**Cleanup**||

|||
|---|---|
| **Test ID**              | SWNRegistration\_InvalidVersion                                                   |
| **Description**         | Register with WitnessrRegister and invalid version.                               |
| **Prerequisites**        |                                                                                   |
| **Test Execution Steps** | 1.  GetClusterResourceOwner                                                       |
||                            2.  Bind to cluster server                                                       |  
||                            3.  Invoke WitnessrGetInterfaceList                                              |  
||                            4.  Client expects Status = ERROR\_SUCCESS, InterfaceList contains interface with | 
||                                -   InterfaceGroupName != **ClusterResourceOwner**                            | 
||                                -   State = **AVAILABLE**                                                     | 
||                                -   Flags & **INTERFACE\_WITNESS(0x00000004) == true**                        | 
||                             and contains interface with                                                      |
||                            -   InterfaceGroupName = **ClusterResourceOwner**                                 | 
||                            -   State = **AVAILABLE**                                                         | 
||                            -   Flags & **INTERFACE\_WITNESS(0x00000004) == false**                           | 
||                            5.  Unbind                                                                        | 
||                            6.  Bind to **valid node**                                                        | 
||                            7.  Invoke WitnessrRegister with **invalid Version**                              | 
||                            8.  Client expect Status = **ERROR\_INVALID\_PARAMETER**, Context is **EMPTY**.   | 
||                            9.  Unbind                                                                         |
| **Cleanup**              |                                                                                   |

|||
|---|---|
| **Test ID**              | SWNRegistration\_InvalidIpAddress                                                   |
| **Description**         | Register with WitnessrRegister and invalid IpAddress.                               |
| **Prerequisites**        |                                                                                   |
| **Test Execution Steps** | 1.  GetClusterResourceOwner                                                       |
||                            2.  Bind to cluster server                                                       |  
||                            3.  Invoke WitnessrGetInterfaceList                                              |  
||                            4.  Client expects Status = ERROR\_SUCCESS, InterfaceList contains interface with | 
||                                -   InterfaceGroupName != **ClusterResourceOwner**                            | 
||                                -   State = **AVAILABLE**                                                     | 
||                                -   Flags & **INTERFACE\_WITNESS(0x00000004) == true**                        | 
||                             and contains interface with                                                      |
||                            -   InterfaceGroupName = **ClusterResourceOwner**                                 | 
||                            -   State = **AVAILABLE**                                                         | 
||                            -   Flags & **INTERFACE\_WITNESS(0x00000004) == false**                           | 
||                            5.  Unbind                                                                        | 
||                            6.  Bind to **valid node**                                                        | 
||                            7.  Invoke WitnessrRegister with **invalid IpAddress**                              | 
||                            8.  Client expect Status = **ERROR\_INVALID\_STATE**, Context is **EMPTY**.   | 
||                            9.  Unbind                                                                         |
| **Cleanup**              |                                                                                   |

|||
|---|---|
| **Test ID**              | SWNRegistration\_InvalidUnRegister                                                   |
| **Description**         | Register with WitnessrRegister and Unregister the client twice.                               |
| **Prerequisites**        |                                                                                   |
| **Test Execution Steps** | 1.  GetClusterResourceOwner                                                       |
||                            2.  Bind to cluster server                                                       |  
||                            3.  Invoke WitnessrGetInterfaceList                                              |  
||                            4.  Client expects Status = ERROR\_SUCCESS, InterfaceList contains interface with | 
||                                -   InterfaceGroupName != **ClusterResourceOwner**                            | 
||                                -   State = **AVAILABLE**                                                     | 
||                                -   Flags & **INTERFACE\_WITNESS(0x00000004) == true**                        | 
||                             and contains interface with                                                      |
||                            -   InterfaceGroupName = **ClusterResourceOwner**                                 | 
||                            -   State = **AVAILABLE**                                                         | 
||                            -   Flags & **INTERFACE\_WITNESS(0x00000004) == false**                           | 
||                            5.  Unbind                                                                        | 
||                            6.  Bind to **valid node**                                                        | 
||                            7.  Invoke WitnessrRegister                              | 
||                            8.  Invoke WitnessrUnRegister twice|
||                            9.  Client expect Status != **ERROR\_NOT\_FOUND**   | 
||                            10.  Unbind                                                                         |
| **Cleanup**              |                                                                                   |


|||
|---|---|
| **Test ID**              | SWNRegistrationEx\_InvalidNetName                                                   |
| **Description**         | Register with WitnessrRegisterEx and invalid NetName.                                  |
| **Prerequisites**        |                                                                                   |
| **Test Execution Steps** | 1.  GetClusterResourceOwner                                                       |
||                            2.  Bind to cluster server                                                       |  
||                            3.  Invoke WitnessrGetInterfaceList                                              |  
||                            4.  Client expects Status = ERROR\_SUCCESS, InterfaceList contains interface with | 
||                                -   InterfaceGroupName != **ClusterResourceOwner**                            | 
||                                -   State = **AVAILABLE**                                                     | 
||                                -   Flags & **INTERFACE\_WITNESS(0x00000004) == true**                        | 
||                             and contains interface with                                                      |
||                            -   InterfaceGroupName = **ClusterResourceOwner**                                 | 
||                            -   State = **AVAILABLE**                                                         | 
||                            -   Flags & **INTERFACE\_WITNESS(0x00000004) == false**                           | 
||                            5.  Unbind                                                                        | 
||                            6.  Bind to **valid node**                                                        | 
||                            7.  Invoke WitnessrRegisterEx with **invalid NetName**                             | 
||                            8.  Client expect Status = **ERROR\_INVALID\_PARAMETER**, Context is **EMPTY**.   | 
||                            9.  Unbind                                                                         |
| **Cleanup**              |                                                                                   |

|||
|---|---|
| **Test ID**              | SWNRegistrationEx\_InvalidVersion                                                   |
| **Description**         | Register with WitnessrRegisterEx and invalid version.                               |
| **Prerequisites**        |                                                                                   |
| **Test Execution Steps** | 1.  GetClusterResourceOwner                                                       |
||                            2.  Bind to cluster server                                                       |  
||                            3.  Invoke WitnessrGetInterfaceList                                              |  
||                            4.  Client expects Status = ERROR\_SUCCESS, InterfaceList contains interface with | 
||                                -   InterfaceGroupName != **ClusterResourceOwner**                            | 
||                                -   State = **AVAILABLE**                                                     | 
||                                -   Flags & **INTERFACE\_WITNESS(0x00000004) == true**                        | 
||                             and contains interface with                                                      |
||                            -   InterfaceGroupName = **ClusterResourceOwner**                                 | 
||                            -   State = **AVAILABLE**                                                         | 
||                            -   Flags & **INTERFACE\_WITNESS(0x00000004) == false**                           | 
||                            5.  Unbind                                                                        | 
||                            6.  Bind to **valid node**                                                        | 
||                            7.  Invoke WitnessrRegisterEx with **invalid Version**                              | 
||                            8.  Client expect Status = **ERROR\_INVALID\_PARAMETER**, Context is **EMPTY**.   | 
||                            9.  Unbind                                                                         |
| **Cleanup**              |                                                                                   |


|||
|---|---|
| **Test ID**              | SWNRegistrationEx\_InvalidIpAddress                                                   |
| **Description**         | Register with WitnessrRegisterEx and invalid IpAddress.                               |
| **Prerequisites**        |                                                                                   |
| **Test Execution Steps** | 1.  GetClusterResourceOwner                                                       |
||                            2.  Bind to cluster server                                                       |  
||                            3.  Invoke WitnessrGetInterfaceList                                              |  
||                            4.  Client expects Status = ERROR\_SUCCESS, InterfaceList contains interface with | 
||                                -   InterfaceGroupName != **ClusterResourceOwner**                            | 
||                                -   State = **AVAILABLE**                                                     | 
||                                -   Flags & **INTERFACE\_WITNESS(0x00000004) == true**                        | 
||                             and contains interface with                                                      |
||                            -   InterfaceGroupName = **ClusterResourceOwner**                                 | 
||                            -   State = **AVAILABLE**                                                         | 
||                            -   Flags & **INTERFACE\_WITNESS(0x00000004) == false**                           | 
||                            5.  Unbind                                                                        | 
||                            6.  Bind to **valid node**                                                        | 
||                            7.  Invoke WitnessrRegisterEx with **invalid IpAddress**                              | 
||                            8.  Client expect Status = **ERROR\_INVALID\_STATE**, Context is **EMPTY**.   | 
||                            9.  Unbind                                                                         |
| **Cleanup**              |                                                                                   |


|||
|---|---|
| **Test ID**              | SWNRegistrationEx\_InvalidUnRegister                                                   |
| **Description**         | Register with WitnessrRegisterEx and Unregister the client twice.                               |
| **Prerequisites**        |                                                                                   |
| **Test Execution Steps** | 1.  GetClusterResourceOwner                                                       |
||                            2.  Bind to cluster server                                                       |  
||                            3.  Invoke WitnessrGetInterfaceList                                              |  
||                            4.  Client expects Status = ERROR\_SUCCESS, InterfaceList contains interface with | 
||                                -   InterfaceGroupName != **ClusterResourceOwner**                            | 
||                                -   State = **AVAILABLE**                                                     | 
||                                -   Flags & **INTERFACE\_WITNESS(0x00000004) == true**                        | 
||                             and contains interface with                                                      |
||                            -   InterfaceGroupName = **ClusterResourceOwner**                                 | 
||                            -   State = **AVAILABLE**                                                         | 
||                            -   Flags & **INTERFACE\_WITNESS(0x00000004) == false**                           | 
||                            5.  Unbind                                                                        | 
||                            6.  Bind to **valid node**                                                        | 
||                            7.  Invoke WitnessrRegisterEx                              | 
||                            8.  Invoke WitnessrUnRegister twice|
||                            9.  Client expect Status != **ERROR\_NOT\_FOUND**   | 
||                            10.  Unbind                                                                         |
| **Cleanup**              |                                                                                   |


|||
|---|---|
| **Test ID**              | SWNRegistrationEx\_InvalidIpAddress                                                   |
| **Description**         | Register with WitnessrRegisterEx and invalid sharename.                               |
| **Prerequisites**        |                                                                                   |
| **Test Execution Steps** | 1.  GetClusterResourceOwner                                                       |
||                            2.  Bind to cluster server                                                       |  
||                            3.  Invoke WitnessrGetInterfaceList                                              |  
||                            4.  Client expects Status = ERROR\_SUCCESS, InterfaceList contains interface with | 
||                                -   InterfaceGroupName != **ClusterResourceOwner**                            | 
||                                -   State = **AVAILABLE**                                                     | 
||                                -   Flags & **INTERFACE\_WITNESS(0x00000004) == true**                        | 
||                             and contains interface with                                                      |
||                            -   InterfaceGroupName = **ClusterResourceOwner**                                 | 
||                            -   State = **AVAILABLE**                                                         | 
||                            -   Flags & **INTERFACE\_WITNESS(0x00000004) == false**                           | 
||                            5.  Unbind                                                                        | 
||                            6.  Bind to **valid node**                                                        | 
||                            7.  Invoke WitnessrRegisterEx with **invalid sharename**                              | 
||                            8.  Client expect Status = **ERROR\_INVALID\_STATE**   | 
||                            9.  Unbind                                                                         |
| **Cleanup**              |                                                                                   |

####<a name="3.4.3"> SWNAsyncNotification

#####<a name="3.4.3.1"> Scenario

|||
|---|---|
|**Description**|Get the asynchronous notification.|
|**Call Sequence**|WitnessrRegister|
||WitnessrAsyncNotify|
||WitnessUnRegister|
|**Cluster Involved Scenario**|**YES**|


#####<a name="3.4.3.2"> Test Case

|||
|---|---|
| **Test ID**              | BVT\_WitnessrRegister\_SWNAsyncNotification\_ClientMove                                                   |
| **Description**         | Register with WitnessrRegister and Get CLIENT\_MOVE\_NOTIFICATION on scaleout cluster server.                               |
| **Prerequisites**        |                                                                                   |
| **Test Execution Steps** | 1.  Get the address(Node01) of ScaleOutFs                                                       |
||                            2.  Bind to Node01                                                       |  
||                            3.  Invoke WitnessrGetInterfaceList                                              |  
||                            4.  Client expects Status = ERROR\_SUCCESS, InterfaceList contains interface with | 
||                                -   InterfaceGroupName != **Node02**                            | 
||                                -   State = **AVAILABLE**                                                     | 
||                                -   Flags & **INTERFACE\_WITNESS(0x00000004) == true**                        | 
||                             and contains interface with                                                      |
||                            -   InterfaceGroupName = **Node01**                                 | 
||                            -   State = **AVAILABLE**                                                         | 
||                            -   Flags & **INTERFACE\_WITNESS(0x00000004) == false**                           | 
||                            5.  Unbind                                                                        | 
||                            6.  Bind to **NODE02**                                                        | 
||                            7.  Invoke **WitnessrRegister**                              | 
||                            8.  Client expect Status = **ERROR\_SUCCESS**, Context is not **EMPTY**.   | 
||                            9.  Invoke WitnessrAsyncNotify with **valid context** |
||                            10.  Create a file on ScaleOutFs (Node01) and write buffer through SMB2.|
||                            11.  Call Move-SmbWitnessClient –ClientName X –DestinationName NODE02 on NODE01. |
||                            12.  Client expects Status = **ERROR\_SUCCESS**, **RESP\_ASYNC\_NOTIFY with MessageType( CLIENT\_MOVE\_NOTIFICATION 2) **|
||                            13.  Invoke WitnessrUnRegister with **valid context**  |
||                            14.  Client expects Status = **ERROR\_SUCCESS** |
||                            15.  Unbind                                                                         |
||                            16.  Read buffer and close the file on ScaleOutFs (Node02) through SMB2.|
| **Cleanup**              |                                                                                   |


|||
|---|---|
| **Test ID**              | BVT\_WitnessrRegisterEx\_SWNAsyncNotification\_ClientMove                                                   |
| **Description**         | Register with WitnessrRegisterEx and Get CLIENT\_MOVE\_NOTIFICATION on scaleout cluster server.                               |
| **Prerequisites**        |                                                                                   |
| **Test Execution Steps** | 1.  Get the address(Node01) of ScaleOutFs                                                       |
||                            2.  Bind to Node01                                                       |  
||                            3.  Invoke WitnessrGetInterfaceList                                              |  
||                            4.  Client expects Status = ERROR\_SUCCESS, InterfaceList contains interface with | 
||                                -   InterfaceGroupName != **Node02**                            | 
||                                -   State = **AVAILABLE**                                                     | 
||                                -   Flags & **INTERFACE\_WITNESS(0x00000004) == true**                        | 
||                             and contains interface with                                                      |
||                            -   InterfaceGroupName = **Node01**                                 | 
||                            -   State = **AVAILABLE**                                                         | 
||                            -   Flags & **INTERFACE\_WITNESS(0x00000004) == false**                           | 
||                            5.  Unbind                                                                        | 
||                            6.  Bind to **NODE02**                                                        | 
||                            7.  Invoke **WitnessrRegisterEx**                              | 
||                            8.  Client expect Status = **ERROR\_SUCCESS**, Context is not **EMPTY**.   | 
||                            9.  Invoke WitnessrAsyncNotify with **valid context** |
||                            10.  Create a file on ScaleOutFs (Node01) and write buffer through SMB2.|
||                            11.  Call Move-SmbWitnessClient –ClientName X –DestinationName NODE02 on NODE01. |
||                            12.  Client expects Status = **ERROR\_SUCCESS**, **RESP\_ASYNC\_NOTIFY with MessageType( CLIENT\_MOVE\_NOTIFICATION 2) **|
||                            13.  Invoke WitnessrUnRegister with **valid context**  |
||                            14.  Client expects Status = **ERROR\_SUCCESS** |
||                            15.  Unbind                                                                         |
||                            16.  Read buffer and close the file on ScaleOutFs (Node02) through SMB2.|
| **Cleanup**              |                                                                                   |


|||
|---|---|
| **Test ID**              | SWNAsyncNotification\_InvalidRequest                                                   |
| **Description**         | Assure that server responses correctly with invalid context.                                |
| **Prerequisites**        |                                                                                   |
| **Test Execution Steps** | 1.  GetClusterResourceOwner                                                       |
||                            2.  Bind to cluster server(GeneralFS)                                                       |  
||                            3.  Invoke WitnessrGetInterfaceList                                              |  
||                            4.  Client expects Status = ERROR\_SUCCESS, InterfaceList contains interface with | 
||                                -   InterfaceGroupName != **ClusterResourceOwner**                            | 
||                                -   State = **AVAILABLE**                                                     | 
||                                -   Flags & **INTERFACE\_WITNESS(0x00000004) == true**                        | 
||                             and contains interface with                                                      |
||                            -   InterfaceGroupName = **ClusterResourceOwner**                                 | 
||                            -   State = **AVAILABLE**                                                         | 
||                            -   Flags & **INTERFACE\_WITNESS(0x00000004) == false**                           | 
||                            5.  Unbind                                                                        | 
||                            6.  Bind to **valid node**                                                        | 
||                            7.  Invoke WitnessrAsyncNotify with **invalid context**                              | 
||                            8.  Client expect Status = **ERROR\_NOT\_FOUND**    | 
||                            9.  Unbind                                                                         |
| **Cleanup**              |                                                                                   |

|||
|---|---|
| **Test ID**              | WitnessrRegisterEx\_SWNAsyncNotification\_Timeout                                                   |
| **Description**         | Get Timeout notification on scaleout cluster server.                                 |
| **Prerequisites**        |                                                                                   |
| **Test Execution Steps** | 1.  Get the address(Node01) of ScaleOutFs                                                         |
||                            2.  Bind to Node01                                                       |  
||                            3.  Invoke WitnessrGetInterfaceList                                              |  
||                            4.  Client expects Status = ERROR\_SUCCESS, InterfaceList contains interface with | 
||                                -   InterfaceGroupName != **Node02**                            | 
||                                -   State = **AVAILABLE**                                                     | 
||                                -   Flags & **INTERFACE\_WITNESS(0x00000004) == true**                        | 
||                             and contains interface with                                                      |
||                            -   InterfaceGroupName = **Node01**                                 | 
||                            -   State = **AVAILABLE**                                                         | 
||                            -   Flags & **INTERFACE\_WITNESS(0x00000004) == false**                           | 
||                            5.  Unbind                                                                        | 
||                            6.  Bind to **NODE02**                                                        | 
||                            7.  Invoke WitnessrRegisterEx with KeepAliveTimout(10s)                                | 
||                            8.  Client expect Status = **ERROR\_SUCCESS**, Context is not **EMPTY**.      | 
||                            9.  Invoke WitnessrAsyncNotify with **valid context**  |
||                            10.  Client expects Status = **ERROR\_TIMEOUT** |
||                            11.  Invoke WitnessrUnRegister with **valid context** |
||                            12.  Client expects Status = **ERROR\_SUCCESS** |
||                            13.  Unbind                                                                         |
| **Cleanup**              |                                                                                   |

|||
|---|---|
| **Test ID**              | BVT\_WitnessrRegisterEx\_SWNAsyncNotification\_ShareMove                                                                |
| **Description**         | Get SHARE\_MOVE\_NOTIFICATION on scaleout cluster server.                                                               |
| **Prerequisites**        |                                                                                                                         |
| **Test Execution Steps** | 1.  Get the address(Node01) of ScaleOutFs                                                                               |
||                            2.  Bind to Node01                                                                                                     | 
||                            3.  Invoke WitnessrGetInterfaceList                                                                                    | 
||                            4.  Client expects Status = ERROR\_SUCCESS, InterfaceList contains interface with                                      |
||                                -  InterfaceGroupName = **Node02**                                                                                 | 
||                                -  State = **AVAILABLE**                                                                                           | 
||                                -  Flags & **INTERFACE\_WITNESS(0x00000004) == true**                                                              | 
||                                and contains interface with                                                                                        |    
||                                -  InterfaceGroupName = **Node01**                                                                                 |     
||                                -  State = **AVAILABLE**                                                                                           |     
||                                -  Flags & **INTERFACE\_WITNESS(0x00000004) == false**                                                             |     
||                            5.  Unbind                                                                                                             |  
||                            6.  Bind to **NODE02**                                                                                                 |  
||                            7  Invoke WitnessrRegisterEx with **ShareName(**“**SMBClustered”)**                                                    | 
||                            8.  Client expect Status = **ERROR\_SUCCESS**, Context is not **EMPTY**.                                               |  
||                            9.  Invoke WitnessrAsyncNotify with **valid context**                                                                  |  
||                            10.  Call Move-ClusterSharedVolume -Name “SMBScaleOutDisk” on scaleout cluster.                                        |   
||                            11.  Client expects Status = **ERROR\_SUCCESS**, **RESP\_ASYNC\_NOTIFY with MessageType( SHARE\_MOVE\_NOTIFICATION 3) **|  
||                            12.  Invoke WitnessrUnRegister with **valid context**                                                                   |  
||                            13.  Client expects Status = **ERROR\_SUCCESS**                                                                         |  
||                            14. Unbind                                                                                                               |
| **Cleanup**              |                                                                                                                         |


|||
|---|---|
| **Test ID**              | BVT\_WitnessrRegisterEx\_SWNAsyncNotification\_IPChange                                                                |
| **Description**         | Get IP\_CHANGE\_NOTIFICATION on scaleout cluster server.                                                               |
| **Prerequisites**        |                                                                                                                         |
| **Test Execution Steps** | 1.  Get the address(Node01) of ScaleOutFs                                                                               |
||                            2.  Bind to Node01                                                                                                     | 
||                            3.  Invoke WitnessrGetInterfaceList                                                                                    | 
||                            4.  Client expects Status = ERROR\_SUCCESS, InterfaceList contains interface with                                      |
||                                -  InterfaceGroupName = **Node02**                                                                                 | 
||                                -  State = **AVAILABLE**                                                                                           | 
||                                -  Flags & **INTERFACE\_WITNESS(0x00000004) == true**                                                              | 
||                                and contains interface with                                                                                        |    
||                                -  InterfaceGroupName = **Node01**                                                                                 |     
||                                -  State = **AVAILABLE**                                                                                           |     
||                                -  Flags & **INTERFACE\_WITNESS(0x00000004) == false**                                                             |     
||                            5.  Unbind                                                                                                             |  
||                            6.  Bind to **NODE02**                                                                                                 |  
||                            7  Invoke WitnessrRegisterEx with **Flags**(**WITNESS\_REGISTER\_IP\_NOTIFICATION 0x00000001)**                                                    | 
||                            8.  Client expect Status = **ERROR\_SUCCESS**, Context is not **EMPTY**.                                               |  
||                            9.  Invoke WitnessrAsyncNotify with **valid context**                                                                  |  
||                            10.  Disable and enable network adapter for Node01. | 
||                            11.  Client expects Status = **ERROR\_SUCCESS**, **RESP\_ASYNC\_NOTIFY with MessageType( IP\_CHANGE\_NOTIFICATION 4) **|  
||                            12.  Invoke WitnessrUnRegister with **valid context**                                                                   |  
||                            13.  Client expects Status = **ERROR\_SUCCESS**                                                                         |  
||                            14. Unbind                                                                                                               |
| **Cleanup**              |                                                                                                                         |


####<a name="3.4.4">AsmmetricShare

In dialect 3.02, a new flag SMB2\_SHARE\_CAP\_ASYMMETRIC 0x00000080 is introduced in TREE\_CONNECT.Response.Capabilities. This flag indicates the share is an asymmetric share and the client needs to register SWN witness notification to the server. If the server finds that the client didn’t connect the optimum node, the owner node of the asymmetric share, the server will send an IP\_CHANGE\_NOTIFICATION to the client, and the client should reconnect to the optimum node.

#####<a name="3.4.4.1"> Scenario

|||
|---|---|
|**Description**|Test the server behavior when client connect to asymmetric share.|
|**Call Sequence**|Connect to asymmetric share|
||Register SWN witness notification to the server|
|**Cluster Involved Scenario**|**YES**|


#####<a name="3.4.4.2"> Test Case

|||
|---|---|
|**Test ID**|AsymmetricShare_OnNonOptimumNode|
|**Description**|This test case is designed to test asymmetric share when the client connects to the asymmetric share on the non-optimum node.|
|**Prerequisites**||
|**Test Execution Steps**|NEGOTIATE|
||SESSION_SETUP|
||TREE_CONNECT|
||CREATE|
||WRITE|
||READ|
||WitnessrGetInterfaceList|
||WitnessrRegisterEx|
||WitnessrAsyncNotify|
||WitnessrUnRegister|
||NEGOTIATE|
||SESSION_SETUP|
||TREE_CONNECT|
||CREATE|
||WRITE|
||READ|
||CLOSE|
||TREE_DISCONNECT|
||LOGOFF|
|**Cleanup**||


|||
|---|---|
|**Test ID**|AsymmetricShare_OnOptimumNode|
|**Description**|This test case is designed to test asymmetric share when the client connects to the asymmetric share on the optimum node.|
|**Prerequisites**||
|**Test Execution Steps**|NEGOTIATE|
||SESSION_SETUP|
||TREE_CONNECT|
||CREATE|
||WRITE|
||READ|
||WitnessrGetInterfaceList|
||WitnessrRegisterEx|
||WitnessrAsyncNotify|
||WitnessrUnRegister|
||NEGOTIATE|
||SESSION_SETUP|
||TREE_CONNECT|
||CREATE|
||WRITE|
||READ|
||CLOSE|
||TREE_DISCONNECT|
||LOGOFF|
|**Cleanup**||


|||
|---|---|
|**Test ID**|AsymmetricShare_OnNonScaleOutShare|
|**Description**|This test case is designed to test asymmetric share when the client connects to the non scaleout share.|
|**Prerequisites**||
|**Test Execution Steps**|NEGOTIATE|
||SESSION_SETUP|
||TREE_CONNECT|
||CREATE|
||WRITE|
||READ|
||WitnessrGetInterfaceList|
||WitnessrRegisterEx|
||WitnessrAsyncNotify|
||WitnessrUnRegister|
||NEGOTIATE|
||SESSION_SETUP|
||TREE_CONNECT|
||CREATE|
||WRITE|
||READ|
||CLOSE|
||TREE_DISCONNECT|
||LOGOFF|
|**Cleanup**||


|||
|---|---|
|**Test ID**|AsymmetricShare_OnSmb30|
|**Description**|This test case is designed to test asymmetric share when the client connects to the non-optimum node with Smb30 dialect.|
|**Prerequisites**||
|**Test Execution Steps**|NEGOTIATE|
||SESSION_SETUP|
||TREE_CONNECT|
||CREATE|
||WRITE|
||READ|
||WitnessrGetInterfaceList|
||WitnessrRegisterEx|
||WitnessrAsyncNotify|
||WitnessrUnRegister|
||NEGOTIATE|
||SESSION_SETUP|
||TREE_CONNECT|
||CREATE|
||WRITE|
||READ|
||CLOSE|
||TREE_DISCONNECT|
||LOGOFF|
|**Cleanup**||


####<a name="3.4.5"> FileServerFailover

#####<a name="3.4.5.1"> Scenario

|||
|---|---|
|**Description**|File sharing cluster failover|
|**Message Sequence**|NEGOTIATE|
||SESSION_SETUP|
||TREE_CONNECT|
||CREATE (with durable handle request)|
||WRITE|
||Disable current node of the Cluster which owns the connection|
||NEGOTIATE|
||SESSION_SETUP|
||TREE_CONNECT|
||CREATE (With durable handle reconnect)|
||READ|
||CLOSE|
||TREE_DISCONNECT|
||LOGOFF|
|**Cluster Involved Scenario**|YES|


#####<a name="3.4.5.2"> Test Case

|||
|---|---|
|**Test ID**|FileServerFailover_FileServer |
|**Description**|This test case is designed to test whether server can handle failover to another node of continuous available file servers.|
|**Prerequisites**||
|**Test Execution Steps**|Start a client by sending the following requests: NEGOTIATE; SESSION_SETUP; TREE_CONNECT to GeneralFileServer.|
||Client sends CREATE request with SMB2_CREATE_DURABLE_HANDLE_REQUEST_V2 with PERSISTENT flag set.|
||Client sends WRITE request to write content to the file.|
||Client sends FLUSH request.|
||Disable owner node for general file server or the node currently provides the access for scale-out file server.|
||Wait for available server.|
||Client sends NEGOTIATE request with the same clientguid of previous client.|
||Client sends SESSION_SETUP request with the same SESSION_ID of previous client.|
||Client retries TREE_CONNECT until succeed or timeout because network path may not be available immediately.|
||Client retries to send CREATE request with SMB2_CREATE_DURABLE_HANDLE_RECONNECT_V2 context with PERSISTENT flag set until succeed or timeout.|
||Client sends READ request to read content.|
||Tear down the client by sending the following requests: CLOSE; TREE_DISCONNECT; LOG_OFF|
|**Cleanup**|Enable Node1|


|||
|---|---|
|**Test ID**|FileServerFailover_ScaleOutFileServer|
|**Description**|This test case is designed to test whether server can handle failover to another node of continuous available scale out file servers.|
|**Prerequisites**||
|**Test Execution Steps**|Start a client by sending the following requests: NEGOTIATE; SESSION_SETUP; TREE_CONNECT to ScaleOutFileServer.|
||Client sends CREATE request with SMB2_CREATE_DURABLE_HANDLE_REQUEST_V2 with PERSISTENT flag set.|
||Client sends WRITE request to write content to the file.|
||Client sends FLUSH request.|
||Disable owner node for general file server or the node currently provides the access for scale-out file server.|
||Wait for available server.|
||Client sends NEGOTIATE request with the same clientguid of previous client.|
||Client sends SESSION_SETUP request with the same SESSION_ID of previous client.|
||Client retries TREE_CONNECT until succeed or timeout because network path may not be available immediately.|
||Client retries to send CREATE request with SMB2_CREATE_DURABLE_HANDLE_RECONNECT_V2 context with PERSISTENT flag set until succeed or timeout.|
||Client sends READ request to read content.|
||Tear down the client by sending the following requests: CLOSE; TREE_DISCONNECT; LOG_OFF|
|**Cleanup**|Enable Node1|


|||
|---|---|
|**Test ID**|FileServerFailover_ScaleOutFileServer_ReconnectWithoutFailover|
|**Description**|Ensure persistent handle could be re-connected via connection with another node without failover|
|**Prerequisites**||
|**Test Execution Steps**|**Establish connection to node01**|
||Client sends NEGOTIATE request|
||Server sends NEGOTIATE response|
||Client sends SESSION_SETUP request|
||Server sends SESSION_SETUP response|
||According to the status code of last step, client may send more SESSION_SETUP request as needed|
||Client sends TREE_CONNECT request|
||Server sends TREE_CONNECT response|
||Client sends CREATE request with CREATE_DURABLE_HANDLE_REQUEST_V2 create context|
||Server sends CREATE response|
||Client sends WRITE request|
||Server sends WRITE response|
||**Establish connection to node02**|
||Repeat step 1 to 7|
||Client sends CREATE request with SMB2_CREATE_DURABLE_HANDLE_RECONNECT_V2|
||Server sends CREATE response|
||Client sends READ request|
||Server sends READ response|
||Client sends CLOSE request|
||Server sends CLOSE response|
||Client sends TREE_DISCONNECT request|
||Server sends TREE_DISCONNECT response|
||Client sends LOGOFF request|
||Server sends LOGOFF response|
|**Cleanup**||


|||
|---|---|
|**Test ID**|SWNFileServerFailover_FileServer|
|**Description**|Get WitnessrAsyncNotify notification on cluster server.|
|**Prerequisites**||
|**Test Execution Steps**|1. GetClusterResourceOwner|
||2. Bind to cluster server(GeneralFS)|
||3. Invoke WitnessrGetInterfaceList|
||4. Client expects  Status = ERROR_SUCCESS, InterfaceList contains interface with|
||- InterfaceGroupName != **ClusterResourceOwner**|
||- State = **AVAILABLE**|
||- Flags & **INTERFACE_WITNESS(0x00000004) == true**|
||and contains interface with|
||- InterfaceGroupName = **ClusterResourceOwner**|
||- State = **AVAILABLE**|
||- Flags & **INTERFACE_WITNESS(0x00000004) == false**|
||5. Unbind|
||6. Bind to **valid node**|
||7. Invoke WitnessrRegister|
||8. Client expect Status = **ERROR_SUCCESS**, Context is not EMPTY.|
||9. Invoke WitnessrAsyncNotify with **valid context**|
||10. Create a file on cluster (GeneralFS) and write buffer through SMB2.|
||11. Disable **ClusSvc** on **ClusterResourceOwner**|
||12. Client expects Status = **ERROR_SUCCESS**,  **RESOURCE_CHANGE** |
||- ChangeType = **0xFFFFFFFF**|
||- ResourceName = **ClusterResourceOwner**|
||13. Invoke WitnessrAsyncNotify with **valid context**|
||14. Client expects Status = **ERROR_SUCCESS**, **RESOURCE_CHANGE** |
||- ChangeType = **0x00000001**|
||- ResourceName = **NewNode**|
||15. Invoke  WitnessrUnRegister with valid context|
||16. Client expects Status = **ERROR_SUCCESS**|
||17. Unbind |
||18. Read buffer and close the file on cluster (GeneralFS) through SMB2.|
|**Cleanup**||


|||
|---|---|
|**Test ID**|SWNFileServerFailover_ScaleOutFileServer|
|**Description**|Get WitnessrAsyncNotify notification on scaleout cluster server.|
|**Prerequisites**||
|**Test Execution Steps**|1. Get the address(Node01) of ScaleOutFs|
||2. Bind to Node01 |
||3. Invoke WitnessrGetInterfaceList|
||4. Client expects  Status = ERROR_SUCCESS, InterfaceList contains interface with|
||- InterfaceGroupName != **Node02**|
||- State = **AVAILABLE**|
||- Flags & **INTERFACE_WITNESS(0x00000004) == true**|
||and contains interface with|
||- InterfaceGroupName = **Node01**|
||- State = **AVAILABLE**|
||- Flags & **INTERFACE_WITNESS(0x00000004) == false**|
||5. Unbind|
||6. Bind to NODE02|
||7. Invoke WitnessrRegister|
||8. Client expect Status = **ERROR_SUCCESS**, Context is not EMPTY.|
||9. Invoke WitnessrAsyncNotify with **valid context**|
||10. Create a file on ScaleOutFs (Node01) and write buffer through SMB2.|
||11. Disable **ClusSvc** on **ClusterResourceOwner**|
||12. Client expects Status = **ERROR_SUCCESS**, **RESOURCE_CHANGE** |
||- ChangeType = **0xFFFFFFFF**|
||- ResourceName = **Node01**|
||13. Invoke WitnessrAsyncNotify with **valid context**|
||14. Client expects Status = **ERROR_SUCCESS**, **RESOURCE_CHANGE** |
||- ChangeType = 0x00000001|
||- ResourceName = Node02|
||15. Invoke  WitnessrUnRegister with **valid context**|
||16. Client expects Status = **ERROR_SUCCESS**|
||17. Unbind |
||18. Read buffer and close the file on ScaleOutFs (Node02) through SMB2.|
|**Cleanup**||


####<a name="3.4.6">FileServerFailover\_Encryption

#####<a name="3.4.6.1"> Scenario

|||
|---|---|
|**Description**|Operate files with/without encryption before/after server failover and after failover|
|**Message Sequence**|**From client1**|
||NEGOTIATE (with/without SMB2_GLOBAL_CAP_ENCRYPTION)|
||SESSION_SETUP|
||TREE_CONNECT|
||CREATE (with durable handle request)|
||WRITE|
||Disable current node of the Cluster which owns the connection|
||**From client2**|
||NEGOTIATE (with/without SMB2_GLOBAL_CAP_ENCRYPTION)|
||SESSION_SETUP|
||TREE_CONNECT|
||CREATE (With durable handle reconnect)|
||READ|
||CLOSE|
||TREE_DISCONNECT|
||LOGOFF|
|**Cluster Involved Scenario**|**YES**|


#####<a name="3.4.6.2"> Test Case

|||
|---|---|
|**Test ID**|FileServerFailover_Encryption|
|**Description**|Operate files with encryption before server failover and after failover|
|**Prerequisites**||
|**Test Execution Steps**|**From client1**|
||NEGOTIATE (with SMB2_GLOBAL_CAP_ENCRYPTION)|
||SESSION_SETUP|
||TREE_CONNECT|
||CREATE (with durable handle request)|
||WRITE|
||Disable current node of the Cluster which owns the connection|
||**From client2**|
||NEGOTIATE (with SMB2_GLOBAL_CAP_ENCRYPTION)|
||SESSION_SETUP|
||TREE_CONNECT|
||CREATE (With durable handle reconnect)|
||READ|
||CLOSE|
||TREE_DISCONNECT|
||LOGOFF|
|**Cleanup**||


|||
|---|---|
|**Test ID**|FileServerFailover_Negative_EncryptionBeforeFailover_NoEncryptionAfterFailover|
|**Description**|Operate files with encryption before server failover but without encryption after failover|
|**Prerequisites**||
|**Test Execution Steps**|**From client1**|
||NEGOTIATE (with SMB2_GLOBAL_CAP_ENCRYPTION)|
||SESSION_SETUP|
||TREE_CONNECT|
||CREATE (with durable handle request)|
||WRITE|
||**Disable current node of the Cluster which owns the connection**|
||**From client2**|
||NEGOTIATE (without SMB2_GLOBAL_CAP_ENCRYPTION)|
||SESSION_SETUP|
||TREE_CONNECT|
||CREATE (With durable handle reconnect)|
||Expect error STATUS_ACCESS_DENIED|
|| in response|
||TREE_DISCONNECT|
||Expect error STATUS_ACCESS_DENIED |
|| in response|
||LOGOFF|
|**Cleanup**||


|||
|---|---|
|**Test ID**|FileServerFailover_Negative_NoEncryptionBeforeFailover_EncrytpionAfterFailover|
|**Description**|Operate files without encryption before failover but with encryption after failover|
|**Prerequisites**||
|**Test Execution Steps**|**From client1**|
||NEGOTIATE (without SMB2_GLOBAL_CAP_ENCRYPTION)|
||SESSION_SETUP|
||TREE_CONNECT|
||CREATE (with durable handle request)|
||Expect error STATUS_ACCESS_DENIED in response |
||**Disable current node of the Cluster which owns the connection**|
||**From client2**|
||NEGOTIATE (with SMB2_GLOBAL_CAP_ENCRYPTION)|
||SESSION_SETUP|
||TREE_CONNECT|
||CREATE (With durable handle reconnect)|
||Expect error STATUS_OBJECT_NAME_NOT_FOUND|
|| in response|
||TREE_DISCONNECT|
||LOGOFF|
|**Cleanup**||


####<a name="3.4.7"> FileServerFailover\_Lease

#####<a name="3.4.7.1"> Scenario

|||
|---|---|
|**Description**|Operate file/directory with lease and durable handle before server failover and expect lease break notification|
|**Message Sequence**|**From client1 **|
||NEGOTIATE|
||SESSION_SETUP|
||TREE_CONNECT|
||CREATE (File, with durable handle and SMB2_CREATE_REQUEST_LEASE_V2 and lease state)|
||Disable current node of the Cluster which owns the connection|
||**From client2**|
||NEGOTIATE|
||SESSION_SETUP|
||TREE_CONNECT|
||CREATE (File, durable handle request with same lease state)|
||**From client3 to access same file to trigger leasing break**|
||NEGOTIATE|
||SESSION_SETUP|
||TREE_CONNECT|
||CREATE (with WRITE)|
||**From client2**|
||Receive LEASE_BREAK|
||Send LEASE_BREAK_ACK|
||CLOSE|
||TREE_DISCONNECT|
||LOGOFF|
||**From client3**|
||CLOSE|
||TREE_DISCONNECT|
||LOGOFF|
|**Cluster Involved Scenario**|**YES**|


#####<a name="3.4.7.2"> Test Case

|||
|---|---|
|**Test ID**|FileServerFailover_DirectoryLeasing|
|**Description**|Operate directory with lease and durable handle before server failover and expect lease break notification|
|**Prerequisites**||
|**Test Execution Steps**|**From client1 **|
||NEGOTIATE|
||SESSION_SETUP|
||TREE_CONNECT|
||CREATE (directory, with durable handle and SMB2_CREATE_REQUEST_LEASE_V2 and lease state SMB2_LEASE_READ_CACHING | SMB2_LEASE_HANDLE_CACHING)|
||Disable current node of the Cluster which owns the connection|
||**From client2**|
||NEGOTIATE|
||SESSION_SETUP|
||TREE_CONNECT|
||CREATE (directory, durable handle request with same lease state SMB2_LEASE_READ_CACHING | SMB2_LEASE_HANDLE_CACHING)|
||**From client3 to access same file to trigger leasing break**|
||NEGOTIATE|
||SESSION_SETUP|
||TREE_CONNECT|
||CREATE (with DELETE)|
||**From client2**|
||Receive LEASE_BREAK|
||Send LEASE_BREAK_ACK|
||CLOSE|
||TREE_DISCONNECT|
||LOGOFF|
||**From client3**|
||CLOSE|
||TREE_DISCONNECT|
||LOGOFF|
|**Cleanup**||


|||
|---|---|
|**Test ID**|FileServerFailover_FileLeasing|
|**Description**|Operate file with lease and durable handle before server failover and expect lease break notification|
|**Prerequisites**||
|**Test Execution Steps**|**From client1 **|
||NEGOTIATE|
||SESSION_SETUP|
||TREE_CONNECT|
||CREATE (File, with durable handle and SMB2_CREATE_REQUEST_LEASE_V2 and lease state SMB2_LEASE_READ_CACHING | SMB2_LEASE_HANDLE_CACHING | SMB2_LEASE_WRITE_CACHING )|
||Disable current node of the Cluster which owns the connection|
||**From client2**|
||NEGOTIATE|
||SESSION_SETUP|
||TREE_CONNECT|
||CREATE (File, durable handle request with same lease state SMB2_LEASE_READ_CACHING | SMB2_LEASE_HANDLE_CACHING | SMB2_LEASE_WRITE_CACHING)|
||**From client3 to access same file to trigger leasing break**|
||NEGOTIATE|
||SESSION_SETUP|
||TREE_CONNECT|
||CREATE (with WRITE)|
||**From client2**|
||Receive LEASE_BREAK|
||Send LEASE_BREAK_ACK|
||CLOSE|
||TREE_DISCONNECT|
||LOGOFF|
||**From client3**|
||CLOSE|
||TREE_DISCONNECT|
||LOGOFF|
|**Cleanup**||


####<a name="3.4.8"> FileServerFailover\_Lock

#####<a name="3.4.8.1"> Scenario


|||
|---|---|
|**Test case**|FileServer_Filover_Lock|
|**Description**|Operate files with lock during failover and expect the lock is maintained after failover|
|**Message Sequence**|**From client1 open a  file and lock a specific range**|
||NEGOTIATE|
||SESSION_SETUP|
||TREE_CONNECT|
||CREATE (File, with durable handle request)|
||WRITE|
||LOCK (with SMB2_LOCKFLAG_SHARED_LOCK in SMB2_LOCK_ELEMENT)|
||Disable current node of the Cluster which owns the connection|
||**From client2**|
||NEGOTIATE|
||SESSION_SETUP|
||TREE_CONNECT|
||CREATE (with durable handle reconnect)|
||READ (the locking range, expect success)|
||WRITE (the locking range, expect success)|
||**From client3 open the same file and try to read and write the locking range**|
||NEGOTIATE|
||SESSION_SETUP|
||TREE_CONNECT|
||CREATE (File)|
||READ (the locking range, expect success)|
||WRITE (the locking range, expect fail)|
||**From client2 unlock the range**|
||LOCK (with SMB2_LOCKFLAG_UNLOCK in SMB2_LOCK_ELEMENT)|
||CLOSE|
||TREE_DISCONNECT|
||LOGOFF|
||**From client3 try to write the range **|
||WRITE (the locking range, expect success)|
||CLOSE|
||TREE_DISCONNECT|
||LOGOFF|
|**Cluster Involved Scenario**|**YES**|


#####<a name="3.4.8.2"> Test Case

|||
|---|---|
|**Test ID**|FileServerFailover_Lock|
|**Description**|Operate files with lock during failover and expect the lock is maintained after failover|
|**Prerequisites**||
|**Test Execution Steps**|**From client1 open a  file and lock a specific range**|
||NEGOTIATE|
||SESSION_SETUP|
||TREE_CONNECT|
||CREATE (File, with durable handle request)|
||WRITE|
||LOCK (with SMB2_LOCKFLAG_SHARED_LOCK in SMB2_LOCK_ELEMENT)|
||Disable current node of the Cluster which owns the connection|
||**From client2**|
||NEGOTIATE|
||SESSION_SETUP|
||TREE_CONNECT|
||CREATE (with durable handle reconnect)|
||READ (the locking range, expect success)|
||WRITE (the locking range, expect success)|
||**From client3 open the same file and try to read and write the locking range**|
||NEGOTIATE|
||SESSION_SETUP|
||TREE_CONNECT|
||CREATE (File)|
||READ (the locking range, expect success)|
||WRITE (the locking range, expect fail)|
||**From client2 unlock the range**|
||LOCK (with SMB2_LOCKFLAG_UNLOCK in SMB2_LOCK_ELEMENT)|
||CLOSE|
||TREE_DISCONNECT|
||LOGOFF|
||**From client3 try to write the range**|
||WRITE (the locking range, expect success)|
||CLOSE|
||TREE_DISCONNECT|
||LOGOFF|
|**Cleanup**||


####<a name="3.4.9"> FileServerFailover\_DurableHandleV2

#####<a name="3.4.9.1"> Scenario

|||
|---|---|
|**Description**|Test the CREATE request from different client could not success after failover when persistent handle is requested|
|**Message Sequence**|**From one client open a file and request persistent handle**|
||NEGOTIATE|
||SESSION_SETUP|
||TREE_CONNECT|
||CREATE(with CREATE_DURABLE_HANDLE_REQUEST_V2 create context)|
||**Disable Node1to simulate failover**|
||**From different client try to open the same file**|
||Repeat step 1 to 3|
||CREATE (Incompatible share access with previous CREATE request and will result violation)|
||Expect error in response from server|
||TREE_DISCONNECT|
||LOGOFF|
|**Cluster Involved Scenario**|**YES**|


#####<a name="3.4.9.2"> Test Case

|||
|---|---|
|**Test ID**|FileServerFailover_BlockCreateFromDifferentClient|
|**Description**|Test the CREATE request from different client could succeed after failover when persistent handle is requested|
|**Prerequisites**||
|**Test Execution Steps**|**From one client open a file and request persistent handle**|
||Client sends NEGOTIATE request|
||Server sends NEGOTIATE response|
||Client sends SESSION_SETUP request|
||Server sends SESSION_SETUP response|
||According to the status code of last step, client may send more SESSION_SETUP request as needed|
||Client sends TREE_CONNECT request|
||Server sends TREE_CONNECT response|
||Client sends CREATE request with CREATE_DURABLE_HANDLE_REQUEST_V2 create context|
||Server sends CREATE response|
||**Disable Node1to simulate failover**|
||**From different client try to open the same file**|
||Repeat step 1 to 7|
||Client sends CREATE request|
||Expect error in response from server|
||Client sends TREE_DISCONNECT request|
||Server sends TREE_DISCONNECT response|
||Client sends LOGOFF request|
||Server sends LOGOFF response|
|**Cleanup**||


###<a name="3.5">FSRVP Test

|                             |                |                         |                                 |
|-----------------------------|----------------|-------------------------|---------------------------------|
| **Scenario**                | **Test Cases** | **SMB 3.0 New Feature** | **Hyper-V Scenario Importance** |
| **VSSOperateShadowCopySet** | 6              | **Yes**                 | **Critical**                    |
| **VSSSetContext**           | 5              | **Yes**                 | **Critical**                    |
| **VSSAbortShadowCopySet**   | 3              | **Yes**                 | **Critical**                    |

####<a name="3.5.1"> VSSOperateShadowCopySet

#####<a name="3.5.1.1"> Scenario

|||
|---|---|
|**Description**|Operate a shadow copy set. |
|**Call Sequence**|IsPathSupported|
||GetSupportedVersion|
||SetContext|
||StartShadowCopySet|
||AddToShadowCopySet|
||PrepareShadowCopySet|
||CommitShadowCopySet|
||ExposeShadowCopySet|
||GetShareMapping|
||RecoveryCompleteShadowCopySet|
||IsPathShadowCopied|
||DeleteShareMapping|
|**Cluster Involved Scenario**|YES|


#####<a name="3.5.1.2"> Test Case

|||
|---|---|
|**Test ID**|BVT_VSSOperateShadowCopySet_WritableSnapshot_GeneralFileServer|
|**Description**|Check if the general file server supports the VSS provider to create a writable snapshot for remote files.|
|**Prerequisites**||
|**Test Execution Steps**|IsPathSupported("\\GeneralFS.contoso.com\SMBBasic")|
||GetSupportedVersion|
||SetContext(0x00400000)|
||StartShadowCopySet|
||AddToShadowCopySet|
||PrepareShadowCopySet|
||CommitShadowCopySet|
||ExposeShadowCopySet|
||GetShareMapping|
||Create a file in the exposed share and expect the success.|
||RecoveryCompleteShadowCopySet|
||IsPathShadowCopied|
||DeleteShareMapping|
|**Cleanup**|AbortShadowCopySet|
||DeleteShareMapping|


|||
|---|---|
|**Test ID**|BVT_VSSOperateShadowCopySet_WritableSnapshot_ScaleoutFileServer|
|**Description**|Check if the scaleout file server supports the VSS provider to create a writable snapshot for remote files.|
|**Prerequisites**||
|**Test Execution Steps**|IsPathSupported("\\ScaleOutFS.contoso.com\SMBBasic")|
||GetSupportedVersion|
||SetContext(0x00400000)|
||StartShadowCopySet|
||AddToShadowCopySet|
||PrepareShadowCopySet|
||CommitShadowCopySet|
||ExposeShadowCopySet|
||GetShareMapping|
||Create a file in the exposed share and expect the success.|
||RecoveryCompleteShadowCopySet|
||IsPathShadowCopied|
||DeleteShareMapping|
|**Cleanup**|AbortShadowCopySet|
||DeleteShareMapping|


|||
|---|---|
|**Test ID**|BVT_VSSOperateShadowCopySet_WritableSnapshot_SingleNode|
|**Description**|Check if the server supports the VSS provider to create a writable snapshot for remote files.|
|**Prerequisites**||
|**Test Execution Steps**|IsPathSupported("\\Node01\SMBBasic")|
||GetSupportedVersion|
||SetContext(0x00400000)|
||StartShadowCopySet|
||AddToShadowCopySet|
||PrepareShadowCopySet|
||CommitShadowCopySet|
||ExposeShadowCopySet|
||GetShareMapping|
||Create a file in the exposed share and expect the success.|
||RecoveryCompleteShadowCopySet|
||IsPathShadowCopied|
||DeleteShareMapping|
|**Cleanup**|AbortShadowCopySet|
||DeleteShareMapping|


|||
|---|---|
|**Test ID**|VSSOperateShadowCopySet_DifferentNodeSharePath|
|**Description**|Check if the server returns correctly when adding different sharePath on multi nodes to a shadow copy set.|
|**Prerequisites**||
|**Test Execution Steps**|IsPathSupported("\\Node01\SMBBasic")|
||GetSupportedVersion|
||SetContext(0x00400000)|
||StartShadowCopySet|
||AddToShadowCopySet("\\Node01\SMBBasic") |
||AddToShadowCopySet("\\Node02\SMBBasic")|
||Expect the server returns an error code E_INVALIDARG (0x80070057).|
|**Cleanup**|AbortShadowCopySet|
||DeleteShareMapping|


|||
|---|---|
|**Test ID**|BVT_VSSOperateShadowCopySet_ClusterSharePath_OwnerNode|
|**Description**|Check if the server returns correctly when adding different sharePath on the cluster and the owner node to a shadow copy set.|
|**Prerequisites**||
|**Test Execution Steps**|Get the owner of cluster resource "GeneralFS"
||IsPathSupported("\\GeneralFS\SMBClustered")|
||GetSupportedVersion|
||SetContext(0x00400000)|
||StartShadowCopySet|
||AddToShadowCopySet("\\GeneralFS\SMBClustered") |
||AddToShadowCopySet("\\Owner\SMBBasic")|
||PrepareShadowCopySet|
||CommitShadowCopySet|
||ExposeShadowCopySet|
||GetShareMapping|
||Create a file in the exposed share and expect the success.|
||RecoveryCompleteShadowCopySet|
||IsPathShadowCopied|
||DeleteShareMapping|
|**Cleanup**|AbortShadowCopySet|
||DeleteShareMapping|


|||
|---|---|
|**Test ID**|BVT_VSSOperateShadowCopySet_ClusterSharePath_NonOwnerNode|
|**Description**|Check if the server returns correctly when adding different sharePath on the cluster and the non-owner node to a shadow copy set.|
|**Prerequisites**||
|**Test Execution Steps**|Get the owner of cluster resource "GeneralFS"
||IsPathSupported("\\GeneralFS\SMBClustered")|
||GetSupportedVersion|
||SetContext(0x00400000)|
||StartShadowCopySet|
||AddToShadowCopySet("\\GeneralFS\SMBClustered") |
||AddToShadowCopySet("\\NonOwner\SMBBasic")|
||Expect the server returns an error code E_INVALIDARG (0x80070057).|
|**Cleanup**|AbortShadowCopySet|
||DeleteShareMapping|

####<a name="3.5.2"> VSSSetContext

#####<a name="3.5.2.1"> Scenario

|||
|---|---|
|**Description**|Test important context. |
|**Call Sequence**|IsPathSupported|
||GetSupportedVersion|
||SetContext|
||StartShadowCopySet|
||AddToShadowCopySet|
||PrepareShadowCopySet|
||CommitShadowCopySet|
||ExposeShadowCopySet|
||GetShareMapping|
||RecoveryCompleteShadowCopySet|
||IsPathShadowCopied|
||DeleteShareMapping|
|**Cluster Involved Scenario**|NO|


#####<a name="3.5.2.2"> Test Case

|||
|---|---|
|**Test ID**|BVT_VSSSetContext_ReadonlySnapshot_BACKUP|
|**Description**|Check if the server supports FsrvpContextValues.FSRVP_CTX_BACKUP|FsrvpShadowCopyAttributes.FSRVP_ATTR_NO_AUTO_RECOVERY (0x00000002).|
|**Prerequisites**||
|**Test Execution Steps**|IsPathSupported|
||GetSupportedVersion|
||SetContext(0x00000002)|
||StartShadowCopySet|
||AddToShadowCopySet|
||PrepareShadowCopySet|
||CommitShadowCopySet|
||ExposeShadowCopySet|
||GetShareMapping|
||Create a file in the exposed share and expect the failure.|
||RecoveryCompleteShadowCopySet|
||IsPathShadowCopied|
||DeleteShareMapping|
|**Cleanup**|AbortShadowCopySet|
||DeleteShareMapping|


|||
|---|---|
|**Test ID**|VSSSetContext_ReadonlySnapshot_APP_ROLLBACK|
|**Description**|Check if the server supports FsrvpContextValues.FSRVP_CTX_APP_ROLLBACK|FsrvpShadowCopyAttributes.FSRVP_ATTR_NO_AUTO_RECOVERY (0x0000000B).|
|**Prerequisites**||
|**Test Execution Steps**|IsPathSupported|
||GetSupportedVersion|
||SetContext(0x0000000B)|
||StartShadowCopySet|
||AddToShadowCopySet|
||PrepareShadowCopySet|
||CommitShadowCopySet|
||ExposeShadowCopySet|
||GetShareMapping|
||Create a file in the exposed share and expect the failure.|
||RecoveryCompleteShadowCopySet|
||IsPathShadowCopied|
||DeleteShareMapping|
|**Cleanup**|AbortShadowCopySet|
||DeleteShareMapping|


|||
|---|---|
|**Test ID**|VSSSetContext_ReadonlySnapshot_NAS_ROLLBACK|
|**Description**|Check if the server supports FsrvpContextValues.FSRVP_CTX_NAS_ROLLBACK (0x00000010).|
|**Prerequisites**||
|**Test Execution Steps**|IsPathSupported|
||GetSupportedVersion|
||SetContext(0x00000010)|
||StartShadowCopySet|
||AddToShadowCopySet|
||PrepareShadowCopySet|
||CommitShadowCopySet|
||ExposeShadowCopySet|
||GetShareMapping|
||Create a file in the exposed share and expect the failure.|
||RecoveryCompleteShadowCopySet|
||IsPathShadowCopied|
||DeleteShareMapping|
|**Cleanup**|AbortShadowCopySet|
||DeleteShareMapping|


|||
|---|---|
|**Test ID**|VSSSetContext_ReadonlySnapshot_FILE_SHARE_BACKUP|
|**Description**|Check if the server supports FsrvpContextValues.FSRVP_CTX_FILE_SHARE_BACKUP (0x00000019).|
|**Prerequisites**||
|**Test Execution Steps**|IsPathSupported|
||GetSupportedVersion|
||SetContext(0x00000019)|
||StartShadowCopySet|
||AddToShadowCopySet|
||PrepareShadowCopySet|
||CommitShadowCopySet|
||ExposeShadowCopySet|
||GetShareMapping|
||Create a file in the exposed share and expect the failure.|
||RecoveryCompleteShadowCopySet|
||IsPathShadowCopied|
||DeleteShareMapping|
|**Cleanup**|AbortShadowCopySet|
||DeleteShareMapping|


|||
|---|---|
|**Test ID**|VSSSetContext_Invalid|
|**Description**|Check if the server does not support FsrvpShadowCopyAttributes.FSRVP_ATTR_NO_AUTO_RECOVERY|FsrvpShadowCopyAttributes.FSRVP_ATTR_AUTO_RECOVERY (0x00400002).|
|**Prerequisites**||
|**Test Execution Steps**|IsPathSupported|
||GetSupportedVersion|
||SetContext(0x00400002)|
||Expect the server returns an error code FSRVP_E_UNSUPPORTED_CONTEXT (0x8004231B).|
|**Cleanup**|AbortShadowCopySet|
||DeleteShareMapping|


####<a name="3.5.3"> VSSAbortShadowCopySet

#####<a name="3.5.3.1"> Scenario

|||
|---|---|
|**Description**|Test to abort a shadow copy set in specific state. |
|**Call Sequence**|IsPathSupported|
||GetSupportedVersion|
||SetContext|
||StartShadowCopySet (AbortShadowCopySet)|
||AddToShadowCopySet (AbortShadowCopySet)|
||PrepareShadowCopySet|
||CommitShadowCopySet|
||ExposeShadowCopySet|
||GetShareMapping|
||RecoveryCompleteShadowCopySet (AbortShadowCopySet)|
||IsPathShadowCopied|
||DeleteShareMapping|
|**Cluster Involved Scenario**|NO|


#####<a name="3.5.3.2"> Test Case

|||
|---|---|
|**Test ID**|VSSAbortShadowCopySet_Started|
|**Description**|Check if the server supports AbortShadowCopySet after calling StartShadowCopySet.|
|**Prerequisites**||
|**Test Execution Steps**|IsPathSupported|
||GetSupportedVersion|
||SetContext(0x00000000)|
||StartShadowCopySet|
||AbortShadowCopySet|
||Expect the server returns SUCCESS(0x00000000)|
|**Cleanup**|AbortShadowCopySet|
||DeleteShareMapping|


|||
|---|---|
|**Test ID**|VSSAbortShadowCopySet_Added|
|**Description**|Check if the server supports AbortShadowCopySet after calling AddShadowCopySet.|
|**Prerequisites**||
|**Test Execution Steps**|IsPathSupported|
||GetSupportedVersion|
||SetContext(0x00000000)|
||StartShadowCopySet|
||AddShadowCopySet|
||AbortShadowCopySet|
||Expect the server returns SUCCESS(0x00000000)|
|**Cleanup**|AbortShadowCopySet|
||DeleteShareMapping|


|||
|---|---|
|**Test ID**|VSSAbortShadowCopySet_Recovered|
|**Description**|Check if the server responses with FSRVP_E_BAD_STATE when calling AbortShadowCopySet after called RecoveryCompleteShadowCopySet.|
|**Prerequisites**||
|**Test Execution Steps**|IsPathSupported|
||GetSupportedVersion|
||SetContext(0x00000000)|
||StartShadowCopySet|
||AddShadowCopySet|
||PrepareShadowCopySet|
||CommitShadowCopySet|
||ExposeShadowCopySet|
||RecoveryCompleteShadowCopySet|
||AbortShadowCopySet|
||Expect the server returns an error code FSRVP_E_BAD_STATE(0x80042301)|
|**Cleanup**|AbortShadowCopySet|
||DeleteShareMapping|


###<a name="3.6">RSVD Test

|||
|---|---|
|**Scenario**|**Test Cases**|
|**OpenCloseSharedVHD**|3|
|**TunnelOperationToSharedVHD**|6|
|**ReadWriteSharedVHD**|2|
|**QuerySharedVirtualDiskSupport**|1|
|**TwoClientsAccessSameSharedVHD**|2|
|**QueryVHDSetFileInfo**|2|
|**ConvertVHDtoVHDSet**|1|
|**Checkpoint**|4|
|**ExtractAndOptimizeVHDSet**|2|
|**ChangeTracking**|1|
|**Resize**|1|

####<a name="3.6.1"> OpenCloseSharedVHD

#####<a name="3.6.1.1"> Scenario

|||
|---|---|
|**Description**|Check if server handles the request to open/close a shared virtual disk file correctly.|
|**Message Sequence**|OpenSharedVirtualDisk|
||CloseSharedVirtualDisk|
|**Cluster Involved Scenario**|YES|


#####<a name="3.6.1.2"> Test Case

|||
|---|---|
|**Test ID**|BVT_OpenCloseSharedVHD_V1|
|**Description**|Check if the server supports V1 opening/closing a shared virtual disk file.|
|**Prerequisites**||
|**Test Execution Steps**|Client opens a shared virtual disk file with SMB2 create context SVHDX_OPEN_DEVICE_CONTEXT and expects success.|
||Client closes the file and expect success.|
|**Cleanup**|N/A|

|||
|---|---|
|**Test ID**|BVT_OpenCloseSharedVHD_V2|
|**Description**|Check if the server supports V2 opening/closing a shared virtual disk file.|
|**Prerequisites**||
|**Test Execution Steps**|Client opens a shared virtual disk file with SMB2 create context SVHDX_OPEN_DEVICE_CONTEXT_V2 and expects success.|
||Client closes the file and expect success.|
|**Cleanup**|N/A|

|||
|---|---|
|**Test ID**|ReconnectSharedVHDWithoutDeviceContext|
|**Description**|Check if the client can reconnect the persistent handle to the shared virtual disk file without carrying device context.|
|**Prerequisites**||
|**Test Execution Steps**|Client opens a shared virtual disk file with SMB2 create contexts SVHDX_OPEN_DEVICE_CONTEXT and SMB2_CREATE_DURABLE_HANDLE_REQUEST_V2 (persistent bit is set). |
||Client disconnects from the server.|
||Client reconnects the persistent handle without create context SVHDX_OPEN_DEVICE_CONTEXT and expects success.|
|**Cleanup**|N/A|


####<a name="3.6.2"> TunnelOperationToSharedVHD

#####<a name="3.6.2.1"> Scenario

|||
|---|---|
|**Description**|Check if server handles the tunnel operation request to a shared virtual disk file correctly.|
|**Message Sequence**|OpenSharedVirtualDisk|
||TunnelOperation|
||CloseSharedVirtualDisk|
|**Cluster Involved Scenario**|YES|


#####<a name="3.6.2.2"> Test Case

|||
|---|---|
|**Test ID**|BVT_TunnelGetFileInfoToSharedVHD|
|**Description**|Check if server supports handling tunnel operation RSVD_TUNNEL_GET_FILE_INFO_OPERATION.|
|**Prerequisites**||
|**Test Execution Steps**|Client opens a shared virtual disk file successfully.|
||Client sends tunnel operation RSVD_TUNNEL_GET_FILE_INFO_OPERATION to server and expects success.|
||Client closes the file.|
|**Cleanup**|N/A|


|||
|---|---|
|**Test ID**|BVT_TunnelSCSIToSharedVHD|
|**Description**|Check if server supports handling tunnel operation RSVD_TUNNEL_SCSI_OPERATION.|
|**Prerequisites**||
|**Test Execution Steps**|Client opens a shared virtual disk file successfully.|
||Client sends tunnel operation RSVD_TUNNEL_SCSI_OPERATION to server and expects success.|
||Client closes the file.|
|**Cleanup**|N/A|


|||
|---|---|
|**Test ID**|BVT_TunnelCheckConnectionStatusToSharedVHD|
|**Description**|Check if server supports handling tunnel operation RSVD_TUNNEL_CHECK_CONNECTION_STATUS_OPERATION.|
|**Prerequisites**||
|**Test Execution Steps**|Client opens a shared virtual disk file successfully.|
||Client sends tunnel operation RSVD_TUNNEL_CHECK_CONNECTION_STATUS_OPERATION to server and expects success.|
||Client closes the file.|
|**Cleanup**|N/A|


|||
|---|---|
|**Test ID**|BVT_TunnelSRBStatusToSharedVHD|
|**Description**|Check if server supports handling tunnel operation RSVD_TUNNEL_SRB_STATUS_OPERATION.|
|**Prerequisites**||
|**Test Execution Steps**|Client opens a shared virtual disk file successfully.|
||Read fail|
||Client sends tunnel operation RSVD_TUNNEL_SRB_STATUS_OPERATION to server and expects success.|
||Client closes the file.|
|**Cleanup**|N/A|


|||
|---|---|
|**Test ID**|BVT_TunnelGetDiskInfoToSharedVHD|
|**Description**|Check if server supports handling tunnel operation RSVD_TUNNEL_GET_DISK_INFO_OPERATION.|
|**Prerequisites**||
|**Test Execution Steps**|Client opens a shared virtual disk file successfully.|
||Client sends tunnel operation RSVD_TUNNEL_GET_DISK_INFO_OPERATION to server and expects success.|
||Client closes the file.|
|**Cleanup**|N/A|


|||
|---|---|
|**Test ID**|BVT_TunnelValidateDiskToSharedVHD|
|**Description**|Check if server supports handling tunnel operation RSVD_TUNNEL_VALIDATE_DISK_OPERATION.|
|**Prerequisites**||
|**Test Execution Steps**|Client opens a shared virtual disk file successfully.|
||Client sends tunnel operation RSVD_TUNNEL_VALIDATE_DISK_OPERATION to server and expects success.|
||Client closes the file.|
|**Cleanup**|N/A|


####<a name="3.6.3">ReadWriteSharedVHD

#####<a name="3.6.3.1"> Scenario

|||
|---|---|
|**Description**|Check if server handles Read/Write request to a shared virtual disk file correctly.|
|**Message Sequence**|OpenSharedVirtualDisk|
||ReadContent|
||WriteContent|
||CloseSharedVirtualDisk|
|**Cluster Involved Scenario**|YES|


#####<a name="3.6.3.2"> Test Case

|||
|---|---|
|**Test ID**|BVT_ReadSharedVHD|
|**Description**|Check if server handles Read request to a shared virtual disk file correctly.|
|**Prerequisites**||
|**Test Execution Steps**|Client opens a shared virtual disk file successfully.|
||Client reads file content successfully.|
||Client closes the file.|
|**Cleanup**|N/A|


|||
|---|---|
|**Test ID**|BVT_WriteSharedVHD|
|**Description**|Check if server handles Write request to a shared virtual disk file correctly.|
|**Prerequisites**||
|**Test Execution Steps**|Client opens a shared virtual disk file successfully.|
||Client writes file content successfully.|
||Client closes the file.|
|**Cleanup**|N/A|


####<a name="3.6.4"> QuerySharedVirtualDiskSupport

#####<a name="3.6.4.1"> Scenario

|||
|---|---|
|**Description**|Check if server handles SHARED_VIRTUAL_DISK_SUPPORT request to a shared virtual disk file correctly.|
|**Message Sequence**|OpenSharedVirtualDisk|
||QuerySharedVirtualDiskSupport|
||CloseSharedVirtualDisk|
|**Cluster Involved Scenario**|YES|


#####<a name="3.6.4.2"> Test Case

|||
|---|---|
|**Test ID**|BVT_QuerySharedVirtualDiskSupport|
|**Description**|Check if server handles SHARED_VIRTUAL_DISK_SUPPORT request to a shared virtual disk file correctly.|
|**Prerequisites**||
|**Test Execution Steps**|Client opens a shared virtual disk file successfully.|
||Client sends SVHDX_SHARED_VIRTUAL_DISK_SUPPORT_REQUEST to server and expects success.|
||Client closes the file.|
|**Cleanup**|N/A|


####<a name="3.6.5">TwoClientsAccessSameSharedVHD

#####<a name="3.6.5.1"> Scenario

|||
|---|---|
|**Description**|Check if server handles requests to the same shared virtual disk file from two clients correctly.|
|**Message Sequence**|The first client does some operation to the shared virtual disk file.|
||The second client does some operation to the same shared virtual disk file.|
||The two clients closes the shared virtual disk file.|
|**Cluster Involved Scenario**|YES|


#####<a name="3.6.5.2"> Test Case

|||
|---|---|
|**Test ID**|TwoClientsReadSameSharedVHD|
|**Description**|Check if server handles Read request to a shared virtual disk file from two clients correctly.|
|**Prerequisites**||
|**Test Execution Steps**|The first client opens a shared virtual disk file successfully.|
||The first client reads file content successfully.|
||The second client opens the same shared virtual disk file successfully.|
||The second client reads file content successfully.|
||The first client closes the file.|
||The second client closes the file.|
|**Cleanup**|N/A|


|||
|---|---|
|**Test ID**|TwoClientsWriteSameSharedVHD|
|**Description**|Check if server handles Write request to a shared virtual disk file from two clients correctly.|
|**Prerequisites**|N/A|
|**Test Execution Steps**|The first client opens a shared virtual disk file successfully.|
||The first client writes file content successfully.|
||The second client opens the same shared virtual disk file successfully.|
||The second client writes file content successfully.|
||The first client closes the file.|
||The second client closes the file.|
|**Cleanup**|N/A|

####<a name="3.6.7"> QueryVHDSetFileInfo 

#####<a name="3.6.7.1"> Scenario

|||
|---|---|
|**Description**|Check if server handles the tunnel operation request to query a shared virtual disk set file information correctly.|
|**Message Sequence**|OpenSharedVirtualDisk|
||SvhdxTunnelVhdSetQueryInformation|
||CloseSharedVirtualDisk|
|**Cluster Involved Scenario**|YES|

#####<a name="3.6.7.2"> Test Case

|||
|---|---|
|**Test ID**|BVT_Query_VHDSet_FileInfo_SnapshotList |
|**Description**|Check if server supports handling tunnel operation SVHDX_TUNNEL_VHDSET_FILE_QUERY_INFORMATION_REQUEST while SetFileInfo is set to SvhdxVHDSetFileInformationTypeSnapshotList|
|**Prerequisites**||
|**Test Execution Steps**|Client opens a shared virtual disk set file successfully.|
||Client sends tunnel operation SVHDX_TUNNEL_VHDSET_FILE_QUERY_INFORMATION_REQUEST with SetFileInfo set to SvhdxVHDSetFileInformationTypeSnapshotList to server and expects success.|
||Client closes the file.|
|**Cleanup**|N/A|


|||
|---|---|
|**Test ID**|BVT_Query_VHDSet_FileInfo_SnapshotEntry|
|**Description**|Check if server supports handling tunnel operation SVHDX_TUNNEL_VHDSET_FILE_QUERY_INFORMATION_REQUEST while SetFileInfo is set to SvhdxVHDSetFileInformationTypeSnapshotEntry|
|**Prerequisites**||
|**Test Execution Steps**|Client opens a shared virtual disk set file successfully.|
||Client sends tunnel operation SVHDX_TUNNEL_VHDSET_FILE_QUERY_INFORMATION_REQUEST with SetFileInfo set to SvhdxVHDSetFileInformationTypeSnapshotEntry to server and expects success.|
||Client closes the file.|
|**Cleanup**|N/A|


####<a name="3.6.8"> ConvertVHDtoVHDSet 

#####<a name="3.6.8.1"> Scenario

|||
|---|---|
|**Description**|Check if server handles the tunnel operation request to convert a shared virtual disk file into a shared virtual disk set file correctly.|
|**Message Sequence**|OpenSharedVirtualDisk|
||SvhdxMetaOperationStart |
||CloseSharedVirtualDisk|
|**Cluster Involved Scenario**|YES|


#####<a name="3.6.8.2"> Test Case

|||
|---|---|
|**Test ID**|BVT_Convert_VHDFile_to_VHDSetFile  |
|**Description**|Check if server supports handling tunnel operation SVHDX_META_OPERATION_START_REQUEST with SVHDX_META_OPERATION_CONVERT_TO_VHDSET in the payload to convert the .vhdx file into the .vhds file correctly.|
|**Prerequisites**||
|**Test Execution Steps**|Client opens a shared virtual disk set file successfully.|
||Client sends tunnel operation SVHDX_META_OPERATION_START_REQUEST with SVHDX_META_OPERATION_CONVERT_TO_VHDSET structure in the payload to server and expects success.|
||Client closes the file.|
|**Cleanup**|N/A|


####<a name="3.6.9"> Checkpoint 

#####<a name="3.6.9.1"> Scenario

|||
|---|---|
|**Description**|Check if server handles the tunnel operation request to create, delete, apply a checkpoint on a shared virtual disk set file, including querying virtual disk changes between snapshots and opening the virtual disk file by a target specifier.|
|**Message Sequence**|OpenSharedVirtualDisk|
||SvhdxMetaOperationStart|
||SvhdxMetaOperationStart |
||SvhdxTunnelDeleteSnapshot|
||CloseSharedVirtualDisk|
|**Cluster Involved Scenario**|YES|


#####<a name="3.6.9.2"> Test Case

|||
|---|---|
|**Test ID**|BVT_Create_Delete_Checkpoint|
|**Description**|Check if server supports handling tunnel operation to create and delete checkpoint on a shared virtual disk set file correctly.|
|**Prerequisites**||
|**Test Execution Steps**|Client opens a shared virtual disk set file successfully.|
||Client sends the first SVHDX_META_OPERATION_START_REQUEST with SVHDX_META_OPERATION_CREATE_SNAPSHOT structure in the payload to server to do initialization and expects success.|
||Client sends the second SVHDX_META_OPERATION_START_REQUEST with SVHDX_META_OPERATION_CREATE_SNAPSHOT structure in the payload to server to take a snapshot and expects success.|
||Client sends the SVHDX_TUNNEL_DELETE_SNAPSHOT_REQUEST to server to delete the created snapshot and expects success.|
||Client closes the file.|
|**Cleanup**|N/A|

|||
|---|---|
|**Test ID**|BVT_QueryVirtualDiskChanges|
|**Description**|Check if server supports querying a list of changed ranges since the designated snapshot.|
|**Prerequisites**||
|**Test Execution Steps**|Client opens a shared virtual disk set file successfully.|
||Client sends the first snapshot.|
||Client closes the open.|
||Client reopens the shared virtual disk file and expects success.|
||Client sends Write request and expects success.|
||Client creates another snapshot.|
||Client sends the tunnel operation SVHDX_TUNNEL_QUERY_VIRTUAL_DISK_CHANGES_REQUEST to query the changes since the first snapshot.|
||Client deletes the two snapshots.|
||Client closes the file.|
|**Cleanup**|N/A|

|||
|---|---|
|**Test ID**|BVT_ApplySnapshot|
|**Description**|Check if server supports applying a specified snapshot.|
|**Prerequisites**||
|**Test Execution Steps**|Client opens a shared virtual disk set file successfully.|
||Client reads 512 bytes and saves it for later comparation.|
||Client creates a snapshot.|
||Client closes the open.|
||Client reopens the shared virtual disk file and expects success.|
||Client sends Write request to change the file and expects success.|
||Client sends Apply Snapshot request to apply the previous snapshot.|
||Client rereads 512 bytes and compares it with the previously saved bytes.|
||Client deletes ths snapshot.|
||Client closes the file.|
|**Cleanup**|N/A|

|||
|---|---|
|**Test ID**|BVT_OpenSharedVHDSetByTargetSpecifier|
|**Description**|Check if the server supports opening a shared VHD set file with using a Target Specifier.|
|**Prerequisites**||
|**Test Execution Steps**|Client opens a shared virtual disk set file successfully.|
||Client sends the first tunnel operation SVHDX_META_OPERATION_START_REQUEST to create a snapshot.|
||Client closes the file.|
||Client reopens the shared virtual disk file using a Target Specifier and expects success.|
||Client closes the file.|
|**Cleanup**|N/A|

####<a name="3.6.10"> ExtractAndOptimizeVHDSet 

#####<a name="3.6.10.1"> Scenario

|||
|---|---|
|**Description**|Check if server handles the tunnel operation request to extract/optimize the shared virtual disk set file correctly.|
|**Message Sequence**|OpenSharedVirtualDisk|
||SvhdxMetaOperationStart |
||CloseSharedVirtualDisk|
|**Cluster Involved Scenario**|YES|


#####<a name="3.6.10.2"> Test Case

|||
|---|---|
|**Test ID**|BVT_Extract_VHDSet|
|**Description**|Check if server supports handling tunnel operation to extract the shared virtual disk set file correctly.|
|**Prerequisites**||
|**Test Execution Steps**|Client opens a shared virtual disk set file successfully.|
||Client sends the SVHDX_META_OPERATION_START_REQUEST with SVHDX_META_OPERATION_EXTRACT structure in the payload to server and expects success.|
||Client closes the file.|
|**Cleanup**|N/A|

|||
|---|---|
|**Test ID**|BVT_Optimize|
|**Description**|Check if server supports handling an Optimize request.|
|**Prerequisites**||
|**Test Execution Steps**|Client opens a shared virtual disk set file successfully.|
||Client sends the tunnel operation SVHDX_META_OPERATION_START_REQUEST with an Optimize request and expects success.|
||Client closes the file.|
|**Cleanup**|N/A|

####<a name="3.6.11"> ChangeTracking 

#####<a name="3.6.11.1"> Scenario

|||
|---|---|
|**Description**|Check if server supports change tracking.|
|**Message Sequence**|OpenSharedVirtualDisk|
||Start Change Tracking |
||Make some changes|
||Stop Change Tracking|
||CloseSharedVirtualDisk|
|**Cluster Involved Scenario**|YES|

#####<a name="3.6.11.2"> Test Case

|||
|---|---|
|**Test ID**|BVT_ChangeTracking|
|**Description**|Check if server supports handling change tracking.|
|**Prerequisites**||
|**Test Execution Steps**|Client opens a shared virtual disk set file successfully.|
||Client sends the tunnel operation SVHDX_CHANGE_TRACKING_START_REQUEST to start change tracking.|
||Client sends Write request to change the vhds file.|
||Client sends the tunnel operation RSVD_TUNNEL_CHANGE_TRACKING_GET_PARAMETERS to get the change tracking status.|
||Client sends the tunnel operation SVHDX_CHANGE_TRACKING_STOP_REQUEST to stop change tracking.|
||Client closes the file.|
|**Cleanup**|N/A|

####<a name="3.6.12"> Resize

#####<a name="3.6.12.1"> Scenario

|||
|---|---|
|**Description**|Check if server supports Resize.|
|**Message Sequence**|OpenSharedVirtualDisk|
||Resize |
||CloseSharedVirtualDisk|
||OpenSharedVirtualDisk again and verify if the size is changed|
||CloseSharedVirtualDisk|
|**Cluster Involved Scenario**|YES|

#####<a name="3.6.12.2"> Test Case

|||
|---|---|
|**Test ID**|BVT_Resize|
|**Description**|Check if server supports handling tunnel operation to resize a VHDSet file.|
|**Prerequisites**||
|**Test Execution Steps**|Client opens a shared virtual disk set file successfully.|
||Client sends the tunnel operation SVHDX_META_OPERATION_START_REQUEST to resize a VHDSet file and expects success.|
||Client closes the file.|
||Client reopens the virtual disk file and expects VirtualSize is changed to 2G.|
||Client closes the file.|
|**Cleanup**|N/A|

####<a name="3.6.12"> SCSI Persistent Reservation

#####<a name="3.6.12.1"> Scenario

|||
|---|---|
|**Description**|Check if server supports SCSI Persistent Reservation by using RSVD as transport.|
|**Message Sequence**|OpenSharedVirtualDisk|
||SCSI Persistent Reserver Out Command |
||CloseSharedVirtualDisk|
|**Cluster Involved Scenario**|YES|

#####<a name="3.6.12.2"> Test Case

|||
|---|---|
|**Test ID**|BVT_TunnelSCSIPersistentReserve_RegisterAndReserve|
|**Description**|Check if server supports SCSI persistent reservation service actions: Register and Reserve, by tunnel operation RSVD_TUNNEL_SCSI_OPERATION.|
|**Prerequisites**||
|**Test Execution Steps**|Client opens a shared virtual disk file and expects success.|
||Client sends Register service action of SCSI Persistent Reserve Out command by tunnel operation RSVD_TUNNEL_SCSI_OPERATION to server and expects success.|
||Client sends Reserve service action of SCSI Persistent Reserve Out command by tunnel operation RSVD_TUNNEL_SCSI_OPERATION to server and expects success.|
||Client closes the file.|
|**Cleanup**|N/A|

|||
|---|---|
|**Test ID**|BVT_TunnelSCSIPersistentReserve_ReserveConflict|
|**Description**|Check if server can handle SCSI Persistent Reservation Conflict by tunnel operation RSVD_TUNNEL_SCSI_OPERATION.|
|**Prerequisites**||
|**Test Execution Steps**|The first client opens a shared virtual disk file and expects success.|
||The second client opens a shared virtual disk file and expects success.|
||The first client sends Register service action of SCSI Persistent Reserve Out command by tunnel operation RSVD_TUNNEL_SCSI_OPERATION to server and expects success.|
||The first client sends Reserve service action of SCSI Persistent Reserve Out command by tunnel operation RSVD_TUNNEL_SCSI_OPERATION to server and expects success.|
||The second client sends Register service action of SCSI Persistent Reserve Out command by tunnel operation RSVD_TUNNEL_SCSI_OPERATION to server and expects success|
||The second client sends Reserve service action of SCSI Persistent Reserve Out command by tunnel operation RSVD_TUNNEL_SCSI_OPERATION to server and expects server returns Reservation Conflict.|
||The first client closes the file.|
||The second client closes the file.|
|**Cleanup**|N/A|

|||
|---|---|
|**Test ID**|BVT_TunnelSCSIPersistentReserve_ReserveAndRelease|
|**Description**|Check if server supports SCSI persistent reservation service actions: Reserve and Release, by tunnel operation RSVD_TUNNEL_SCSI_OPERATION.|
|**Prerequisites**||
|**Test Execution Steps**|The first client opens a shared virtual disk file and expects success.|
||The second client opens a shared virtual disk file and expects success.|
||The first client sends Register service action of SCSI Persistent Reserve Out command by tunnel operation RSVD_TUNNEL_SCSI_OPERATION to server and expects success.|
||The first client sends Reserve service action of SCSI Persistent Reserve Out command by tunnel operation RSVD_TUNNEL_SCSI_OPERATION to server and expects success.|
||The first client sends Release service action of SCSI Persistent Reserve Out command by tunnel operation RSVD_TUNNEL_SCSI_OPERATION to server and expects success.|
||The second client sends Register service action of SCSI Persistent Reserve Out command by tunnel operation RSVD_TUNNEL_SCSI_OPERATION to server and expects success|
||The second client sends Reserve service action of SCSI Persistent Reserve Out command by tunnel operation RSVD_TUNNEL_SCSI_OPERATION to server and expects success.|
||The first client closes the file.|
||The second client closes the file.|
|**Cleanup**|N/A|

|||
|---|---|
|**Test ID**|BVT_TunnelSCSIPersistentReserve_Preempt|
|**Description**|Check if server supports SCSI persistent reservation service action: Preempt, by tunnel operation RSVD_TUNNEL_SCSI_OPERATION.|
|**Prerequisites**||
|**Test Execution Steps**|The first client opens a shared virtual disk file and expects success.|
||The second client opens a shared virtual disk file and expects success.|
||The first client sends Register service action of SCSI Persistent Reserve Out command by tunnel operation RSVD_TUNNEL_SCSI_OPERATION to server and expects success.|
||The first client sends Reserve service action of SCSI Persistent Reserve Out command by tunnel operation RSVD_TUNNEL_SCSI_OPERATION to server and expects success.|
||The second client sends Register service action of SCSI Persistent Reserve Out command by tunnel operation RSVD_TUNNEL_SCSI_OPERATION to server and expects success|
||The second client sends Preempt service action of SCSI Persistent Reserve Out command by tunnel operation RSVD_TUNNEL_SCSI_OPERATION to server and expects success.|
||The first client closes the file.|
||The second client closes the file.|
|**Cleanup**|N/A|

###<a name="3.7"> DFSC Test

|                                              |                |
|----------------------------------------------|----------------|
| **Scenario**                                 | **Test Cases** |
| **Domain\_referral\_to\_DC**                 | 5              |
| **DC\_referral\_to\_DC**                     | 6              |
| **Sysvol\_referral\_to\_DC**                 | 7              |
| **Root\_referral\_to\_DC**                   | 5              |
| **Link\_referral\_to\_DC**                   | 7              |
| **Root\_and\_Link\_referral\_to\_DFSServer** | 11             |
| **Path\_Normalization\_to\_DFSServer**       | 2              |

The test cases are designed with below assumptions, and these terms will be used in test case description or test steps:

-   **Domain name**: contoso.com

-   **DFS Server name**: node01

-   **Domain-based namespace**: DomainBased

-   **Stand-alone namespace**: Standalone

-   **DFS Link path**: DFSLink

-   **DFS interlink**: \\node01\\SMBDfs\\SMBDfsShare (This is another DFS link)

**The following scenarios are out of scope in DFSC test suite:**

-   The necessity of maintaining and sorting the root/link targets in the test environment and the metadata at the DFS server side is abstracted out and these are handled by the lower layer protocols. This includes the Client Target Failback feature.

-   Scenarios with domains in trusted forests in relationship to the client’s domain.

-   DFS referral target caches.

####<a name="3.7.1"> Domain\_referral\_to\_DC

#####<a name="3.7.1.1"> Scenario

|||
|---|---|
|**Description**|Check if server handles domain referral requests correctly.|
|**Message Sequence**|Client establishes SMB2 connection to server.|
||Client sends domain referral request to server.|
||Check server responses correctly.|
||Disconnect and logoff SMB2 connection.|
|**Cluster Involved Scenario**|NO|


#####<a name="3.7.1.2"> Test Case

|||
|---|---|
|**Test ID**|BVT_DomainReferralV3ToDC|
|**Description**|Client sends a version 3 Domain referral request to DC and expects positive response|
|**Prerequisites**|Common prerequisites|
|**Test Execution Steps**|1. Client establishes a SMB connection between client and DC server.|
||2. Client sends a Domain referral v3 REQ_GET_DFS_REFERRAL message (RequestFileName is empty, MaxReferralLevel is 3) to DC.|
||3. Client expects STATUS == STATUS_SUCCESS and verify the accuracy of the response.|
||4. Disconnect and logoff.|
|**Cleanup**|N/A|


|||
|---|---|
|**Test ID**|DomainReferralV1ToDC|
|**Description**|Client sends a v1 Domain referral request to DC,  and expects negative response|
|**Prerequisites**|Common prerequisites|
|**Test Execution Steps**|1. Client establishes an SMB connection between client and DC server.|
||2. Client sends a Domain referral v1 REQ_GET_DFS_REFERRAL message (RequestFileName is empty, MaxReferralLevel is 1) to DC.|
||3. Client expects STATUS == STATUS_UNSUCCESSFUL.|
||4. Disconnect and logoff.|
|**Cleanup**|N/A|


|||
|---|---|
|**Test ID**|DomainReferralV2ToDC|
|**Description**|Client send a v2 Domain referral request to DC,  and expects negative response|
|**Prerequisites**|Common prerequisites|
|**Test Execution Steps**|1. Client establishes an SMB connection between client and DC server.|
||2. Client sends a Domain referral v2 REQ_GET_DFS_REFERRAL message (RequestFileName is empty, MaxReferralLevel is 2) to DC.|
||3. Client expects STATUS == STATUS_UNSUCCESSFUL.|
||4. Disconnect and logoff.|
|**Cleanup**|N/A|


|||
|---|---|
|**Test ID**|DomainReferralV4EXSiteToDC|
|**Description**|Client sends a v4 Domain referral request EX to DC,  and expects positive response|
|**Prerequisites**|Common prerequisites|
|**Test Execution Steps**|1. Client establishes an SMB connection between client and DC server.|
||2. Client sends a Domain referral v4 REQ_GET_DFS_REFERRAL_EX message (RequestFileName is empty, MaxReferralLevel is 4, SiteName flag is set) to DC.|
||3. Client expects STATUS == STATUS_SUCCESS and RESP GET_DFS_REFERRAL message version is v3.|
||4. Verify the accuracy of the response.|
||5. Disconnect and logoff.|
|**Cleanup**|N/A|


|||
|---|---|
|**Test ID**|DomainReferralV4EXToDC|
|**Description**|Client sends v4 Domain referral request EX to DC and expects positive response|
|**Prerequisites**|Common prerequisites|
|**Test Execution Steps**|1. Client establishes an SMB connection between client and DC server.|
||2. Client sends a Domain referral v4 REQ_GET_DFS_REFERRAL_EX message (RequestFileName is empty, MaxReferralLevel is 4, SiteName flag is not set) to DC.|
||3. Client expects STATUS == STATUS_SUCCESS and RESP GET_DFS_REFERRAL message version is v4.|
||4. Verify the accuracy of the response.|
||5. Disconnect and logoff.|
|**Cleanup**|N/A|


####<a name="3.7.2"> DC\_referral\_to\_DC

#####<a name="3.7.2.1"> Scenario

|||
|---|---|
|**Description**|Check if server handles DC referral request correctly.|
|**Message Sequence**|Client establishes SMB2 connection to server.|
||Client sends DC referral request to server.|
||Check server responses correctly.|
||Disconnect and logoff SMB2 connection.|
|**Cluster Involved Scenario**|NO|


#####<a name="3.7.2.2"> Test Case

|||
|---|---|
|**Test ID**|BVT_DCReferralV3ToDC|
|**Description**|Client sends a version 3 DC referral request with a valid domain name(FQDN) to DC and expects positive response|
|**Prerequisites**|Common prerequisites|
|**Test Execution Steps**|1. Client establishes a SMB connection between client and DC server.|
||2. Client sends a DC referral v3 REQ_GET_DFS_REFERRAL message (RequestFileName is "\contoso.com",  MaxReferralLevel is 3) to DC.|
||3. Client expects STATUS == STATUS_SUCCESS and RESP GET_DFS_REFERRAL message version is v3.|
||4. Verify the name format is FQDN in response.|
||5. Verify the response contains all DCs in the domain.|
||6. Disconnect and logoff.|
|**Cleanup**|N/A|


|||
|---|---|
|**Test ID**|DCReferralV1ToDC|
|**Description**|Client sends a v1 DC referral request to DC and expects negative response|
|**Prerequisites**|Common prerequisites|
|**Test Execution Steps**|1. Client establishes an SMB connection between client and DC server.|
||2. Client sends a DC referral v1 REQ_GET_DFS_REFERRAL message (RequestFileName is "\contoso.com",  MaxReferralLevel is 1) to DC.|
||3. Client expects STATUS == STATUS_UNSUCCESSFUL.|
||4. Disconnect and logoff.|
|**Cleanup**|N/A|


|||
|---|---|
|**Test ID**|DCReferralV2ToDC|
|**Description**|Client sends a v2 DC referral request to DC and expects negative response|
|**Prerequisites**|Common prerequisites|
|**Test Execution Steps**|1. Client establishes an SMB connection between client and DC server.|
||2. Client sends a DC referral v2 REQ_GET_DFS_REFERRAL message (RequestFileName is "\contoso.com",  MaxReferralLevel is 2) to DC.|
||3. Client expects STATUS == STATUS_UNSUCCESSFUL|
||4. Disconnect and logoff.|
|**Cleanup**|N/A|


|||
|---|---|
|**Test ID**|DCReferralV4EXNetbiosToDC|
|**Description**|Client sends a v4 DC referral request EX with a valid domain name(NETBIOS) to DC and expects positive response|
|**Prerequisites**|Common prerequisites|
|**Test Execution Steps**|1. Client establishes an SMB connection between client and DC server.|
||2. Client sends a DC referral v4 REQ_GET_DFS_REFERRAL_EX message (RequestFileName is "\contoso", MaxReferralLevel is 4, SiteName flag is not set) to DC.|
||3. Client expects STATUS == STATUS_SUCCESS and RESP GET_DFS_REFERRAL message version is v3.|
||4. Verify the name format is NETBIOS in response.|
||5. Verify the response contains all DCs in the domain.|
||6. Disconnect and logoff.|
|**Cleanup**|N/A|


|||
|---|---|
|**Test ID**|DCReferralV4EXSiteToDC|
|**Description**|Client sends a v4 DC referral request EX with a site name to DC and expects positive response.|
|**Prerequisites**|Common prerequisites|
|**Test Execution Steps**|1. Client establishes an SMB connection between client and DC server.|
||2. Client sends a DC referral v4 REQ_GET_DFS_REFERRAL_EX message (RequestFileName is "\contoso", MaxReferralLevel is 4, SiteName flag is set) to DC.|
||3. Client expects STATUS == STATUS_SUCCESS and RESP GET_DFS_REFERRAL message version is v3.|
||4. Verify the response.|
||5. Disconnect and logoff.|
|**Cleanup**|N/A|


|||
|---|---|
|**Test ID**|InvalidDCReferralToDC|
|**Description**|Client sends a v4 DC referral request with an invalid domain name(NETBIOS) to DC and expects negative response|
|**Prerequisites**|Common prerequisites|
|**Test Execution Steps**|1. Client establishes an SMB connection between client and DC server.|
||2. Client sends a DC referral v4 REQ_GET_DFS_REFERRAL message (RequestFileName is "\Invalid", MaxReferralLevel is 4) to DC.|
||3. Client expects STATUS == STATUS_INVALID_PARAMETER.|
||4. Disconnect and logoff.|
|**Cleanup**|N/A|


####<a name="3.7.3"> Sysvol\_referral\_to\_DC

#####<a name="3.7.3.1"> Scenario

|||
|---|---|
|**Description**|Check if server handles Sysvol request correctly.|
|**Message Sequence**|Client establishes SMB2 connection to server.|
||Client sends Sysvol referral request to server.|
||Check server responses correctly.|
||Disconnect and logoff SMB2 connection.|
|**Cluster Involved Scenario**|NO|


#####<a name="3.7.3.2"> Test Case

|||
|---|---|
|**Test ID**|BVT_SysvolReferralV3ToDCNetlogonPath|
|**Description**|Client sends a version 3 sysvol referral request with NETLOGON directory to DC,  and expects positive response|
|**Prerequisites**|Common prerequisites|
|**Test Execution Steps**|1. Client establishes a SMB connection between client and DC server.|
||2. Client sends a Sysvol referral v3 REQ_GET_DFS_REFERRAL message (RequestFileName is "\contoso\NETLOGON",  MaxReferralLevel is 3) to DC.|
||3. Client expects STATUS == STATUS_SUCCESS and verifies the accuracy of the response.|
||4. Disconnect and logoff.|
|**Cleanup**|N/A|


|||
|---|---|
|**Test ID**|BVT_SysvolReferralV4ToDCSysvolPath|
|**Description**|Client sends a v4 Sysvol referral request with SYSVOL directory to DC,  and expects positive response|
|**Prerequisites**|Common prerequisites|
|**Test Execution Steps**|1. Client establishes an SMB connection between client and DC server.|
||2. Client sends a Sysvol referral v4 REQ_GET_DFS_REFERRAL_EX message (RequestFileName is "\contoso.com\NETLOGON", MaxReferralLevel is 4) to DC.|
||3. Client expects STATUS == STATUS_SUCCESS and verify the accuracy of the response.|
||4. Disconnect and logoff.|
|**Cleanup**|N/A|


|||
|---|---|
|**Test ID**|InvalidSysvolReferralToDC|
|**Description**|Client sends a v1 Sysvol referral request with invalid Domain name to DC and expects negative response|
|**Prerequisites**|Common prerequisites|
|**Test Execution Steps**|1. Client establishes an SMB connection between client and DC server.|
||2. Client sends a Sysvol referral v1 REQ_GET_DFS_REFERRAL message (RequestFileName is "\Invalid\SYSVOL", MaxReferralLevel is 1) to DC.|
||3. Client expects STATUS == STATUS_NOT_FOUND.|
||4. Disconnect and logoff.|
|**Cleanup**|N/A|


|||
|---|---|
|**Test ID**|SysvolReferralV1EXSiteToDCSysvolPath|
|**Description**|Client sends a v1 Sysvol referral request(EX) with SYSVOL directory to DC and expects positive response|
|**Prerequisites**|Common prerequisites|
|**Test Execution Steps**|1. Client establishes an SMB connection between client and DC server.|
||2. Client sends a Sysvol referral v1 REQ_GET_DFS_REFERRAL_EX message (RequestFileName is "\contoso.com\SYSVOL", MaxReferralLevel is 1, SiteName flag is set) to DC.|
||3. Client expects STATUS == STATUS_SUCCESS and verify the response.|
||4. Disconnect and logoff.|
|**Cleanup**|N/A|


|||
|---|---|
|**Test ID**|SysvolReferralV1ToDCSysvolPath|
|**Description**|Client sends v1 Sysvol referral request with SYSVOL directory to DC and expects positive response|
|**Prerequisites**|Common prerequisites|
|**Test Execution Steps**|1. Client establishes an SMB connection between client and DC server.|
||2. Client sends a Sysvol referral v1 REQ_GET_DFS_REFERRAL message (RequestFileName is "\contoso.com\SYSVOL",  MaxReferralLevel is 1) to DC.|
||3. Client expects STATUS == STATUS_SUCCESS and verify the response.|
||4. Disconnect and logoff.|
|**Cleanup**|N/A|


|||
|---|---|
|**Test ID**|SysvolReferralV2ToDCNetlogonPath|
|**Description**|Client sends a v2 Sysvol referral request with NETLOGON path to DC and expects positive response|
|**Prerequisites**|Common prerequisites|
|**Test Execution Steps**|1. Client establishes an SMB connection between client and DC server.|
||2. Client sends a Sysvol referral v2 REQ_GET_DFS_REFERRAL message (RequestFileName is "\contoso.com\NETLOGON", MaxReferralLevel is 2) to DC.|
||3. Client expects STATUS == STATUS_SUCCESS and verify the response.|
||4. Disconnect and logoff.|
|**Cleanup**|N/A|


|||
|---|---|
|**Test ID**|SysvolReferralV2EXToDCNetlogonPath|
|**Description**|Client sends a v2 Sysvol referral request(EX) with NETLOGON directory to DC and expects positive response|
|**Prerequisites**|Common prerequisites|
|**Test Execution Steps**|1. Client establishes an SMB connection between client and DC server.|
||2. Client sends a Sysvol referral v2 REQ_GET_DFS_REFERRAL_EX message (RequestFileName is "\contoso.com\SYSVOL", MaxReferralLevel is 1, SiteName flag is not set) to DC.|
||3. Client expects STATUS == STATUS_SUCCESS and verify the response.|
||4. Disconnect and logoff.|
|**Cleanup**|N/A|


####<a name="3.7.4"> Root\_referral\_to\_DC

#####<a name="3.7.4.1"> Scenario

|||
|---|---|
|**Description**|Check if server handles Root referral request correctly.|
|**Message Sequence**|Client establishes SMB2 connection to server.|
||Client sends Root referral request to server.|
||Check server responses correctly.|
||Disconnect and logoff SMB2 connection.|
|**Cluster Involved Scenario**|NO|


#####<a name="3.7.4.2"> Test Case

|||
|---|---|
|**Test ID**|BVT_RootReferralV4ToDC|
|**Description**|Client sends a v4 Root referral request to DC,  and expects positive response|
|**Prerequisites**|Common prerequisites|
|**Test Execution Steps**|1. Client establishes an SMB connection between client and DC server.|
||2. Client sends a Root referral v4 REQ_GET_DFS_REFERRAL message (RequestFileName is "\contoso.com\Root", MaxReferralLevel is 4) to DC.|
||3. Client expects STATUS == STATUS_SUCCESS and RESP GET_DFS_REFERRAL message version is v4.|
||4. Verify the response.|
||5. Disconnect and logoff.|
|**Cleanup**|N/A|


|||
|---|---|
|**Test ID**|RootReferralV1ToDC|
|**Description**|Client sends a v1 Root referral request to DC and expects positive response|
|**Prerequisites**|Common prerequisites|
|**Test Execution Steps**|1. Client establishes an SMB connection between client and DC server.|
||2. Client sends a Root referral v1 REQ_GET_DFS_REFERRAL message (RequestFileName is "\contoso.com\DomainBased", MaxReferralLevel is 1) to DC.|
||3. Client expects STATUS == STATUS_SUCCESS and RESP GET_DFS_REFERRAL message version is v1.|
||4. Verify the response.|
||5. Disconnect and logoff.|
|**Cleanup**|N/A|


|||
|---|---|
|**Test ID**|RootReferralV2EXToDC|
|**Description**|Client sends a v2 Root referral request to DC and expects positive response|
|**Prerequisites**|Common prerequisites|
|**Test Execution Steps**|1. Client establishes an SMB connection between client and DC server.|
||2. Client sends a Root referral v2 REQ_GET_DFS_REFERRAL_EX message (RequestFileName is "\contoso.com\DomainBased", MaxReferralLevel is 2, SiteName Flag is not set) to DC.|
||3. Client expects STATUS == STATUS_SUCCESS and RESP GET_DFS_REFERRAL message version is v2.|
||4. Verify the response.|
||5. Disconnect and logoff.|
|**Cleanup**|N/A|


|||
|---|---|
|**Test ID**|RootReferralV3EXSiteToDC|
|**Description**|Client sends a v3 Root referral request to DC and expects positive response|
|**Prerequisites**|Common prerequisites|
|**Test Execution Steps**|1. Client establishes an SMB connection between client and DC server.|
||2. Client sends a Root referral v3 REQ_GET_DFS_REFERRAL_EX message (RequestFileName is "\contoso.com\DomainBased", MaxReferralLevel is 3, SiteName flag is set) to DC.|
||3. Client expects STATUS == STATUS_SUCCESS and RESP GET_DFS_REFERRAL message version is v3.|
||4. Verify the response.|
||5. Disconnect and logoff.|
|**Cleanup**|N/A|


|||
|---|---|
|**Test ID**|InvalidRootReferralToDC|
|**Description**|Client sends an invalid v4 Root referral request to DC and expects negative response|
|**Prerequisites**|Common prerequisites|
|**Test Execution Steps**|1. Client establishes an SMB connection between client and DC server.|
||2. Client sends a Root referral v4 REQ_GET_DFS_REFERRAL message (RequestFileName is "\contoso.com\Invalid", MaxReferralLevel is 4) to DC.|
||3. Client expects STATUS == STATUS_NO_SUCH_FILE.|
||4. Disconnect and logoff.|
|**Cleanup**|N/A|


####<a name="3.7.5"> Link\_referral\_to\_DC

#####<a name="3.7.5.1"> Scenario

|||
|---|---|
|**Description**|Check if server handles Link referral request correctly.|
|**Message Sequence**|Client establishes SMB2 connection to server.|
||Client sends Link referral request to server.|
||Check server responses correctly.|
||Disconnect and logoff SMB2 connection.|
|**Cluster Involved Scenario**|NO|


#####<a name="3.7.5.2"> Test Case

|||
|---|---|
|**Test ID**|LinkReferralV4ToDC|
|**Description**|Client sends a v4 Link referral request to DC, and expects positive response or STATUS_NOT_FOUND depends on if the DC is hosting DFS server.|
|**Prerequisites**|Common prerequisites|
|**Test Execution Steps**|1. Client establishes an SMB connection between client and DC server.|
||2. Client sends a Link referral v4 REQ_GET_DFS_REFERRAL message (RequestFileName is "\contoso.com\DomainBased\DFSLink", MaxReferralLevel is 4) to DC.|
||3. If DC is hosting DFS server, then client expects STATUS == STATUS_SUCCESS and RESP GET_DFS_REFERRAL message version is v4. Otherwise, client expects STATUS_NOT_FOUND from DC.|
||4. Verify the response if any.|
||5. Disconnect and logoff.|
|**Cleanup**|N/A|


|||
|---|---|
|**Test ID**|LinkReferralV1ToDC|
|**Description**|Client sends a v1 Link referral request to DC, and expects positive response or STATUS_NOT_FOUND depends on if the DC is hosting DFS server.|
|**Prerequisites**|Common prerequisites|
|**Test Execution Steps**|1. Client establishes an SMB connection between client and DC server.|
||2. Client sends a Link referral v1 REQ_GET_DFS_REFERRAL message (RequestFileName is "\contoso.com\DomainBased\DFSLink", MaxReferralLevel is 1) to DC.|
||3.  If DC is hosting DFS server, then client expects STATUS == STATUS_SUCCESS and RESP GET_DFS_REFERRAL message version is v1. Otherwise, client expects STATUS_NOT_FOUND from DC.|
||4. Verify the response.|
||5. Disconnect and logoff.|
|**Cleanup**|N/A|


|||
|---|---|
|**Test ID**|LinkReferralV2EXToDC|
|**Description**| Client sends a v2 Link referral request to DC, and expects positive response or STATUS_NOT_FOUND depends on if the DC is hosting DFS server.|
|**Prerequisites**|Common prerequisites|
|**Test Execution Steps**|1. Client establishes an SMB connection between client and DC server.|
||2. Client sends a Link referral v2 REQ_GET_DFS_REFERRAL_EX message (RequestFileName is "\contoso.com\DomainBased\DFSLink", MaxReferralLevel is 2, SiteName flag is not set) to DC.|
||3.  If DC is hosting DFS server, then client expects STATUS == STATUS_SUCCESS and RESP GET_DFS_REFERRAL message version is v2. Otherwise, client expects STATUS_NOT_FOUND from DC.|
||4. Verify the response.|
||5. Disconnect and logoff.|
|**Cleanup**|N/A|


|||
|---|---|
|**Test ID**|LinkReferralV3EXSiteToDC|
|**Description**|Client sends a v3 Link referral request to DC, and expects positive response or STATUS_NOT_FOUND depends on if the DC is hosting DFS server.|
|**Prerequisites**|Common prerequisites|
|**Test Execution Steps**|1. Client establishes an SMB connection between client and DC server.|
||2. Client sends a Link referral v3 REQ_GET_DFS_REFERRAL_EX message (RequestFileName is "\contoso.com\DomainBased\DFSLink", MaxReferralLevel is 3, SiteName flag is set) to DC.|
||3.  If DC is hosting DFS server, then client expects STATUS == STATUS_SUCCESS and RESP GET_DFS_REFERRAL message version is v3. Otherwise, client expects STATUS_NOT_FOUND from DC.|
||4. Verify the response.|
||5. Disconnect and logoff.|
|**Cleanup**|N/A|


|||
|---|---|
|**Test ID**|InvalidDomainNameLinkReferralToDC|
|**Description**|Client sends a v2 Link referral request with invalid Domain name to DC, expect negative response|
|**Prerequisites**|Common prerequisites|
|**Test Execution Steps**|1. Client establishes an SMB connection between client and DC server.|
||2. Client sends a Link referral v2 REQ_GET_DFS_REFERRAL message with invalid domain name (RequestFileName is "\Invalid\DomainBased\DFSLink", MaxReferralLevel is 2) to DC.|
||3. Client expects STATUS == STATUS_NOT_FOUND.|
||4. Disconnect and logoff.|
|**Cleanup**|N/A|


|||
|---|---|
|**Test ID**|InvalidLinkNameLinkReferralToDC|
|**Description**|Client sends a v3 Link referral request with invalid link name to DC, expect negative response|
|**Prerequisites**|Common prerequisites|
|**Test Execution Steps**|1. Client establishes an SMB connection between client and DC server.|
||2. Client sends a Link referral v3 REQ_GET_DFS_REFERRAL message (RequestFileName is "\contoso.com\DomainBased\Invalid", MaxReferralLevel is 3) to DC.|
||3. Client expects STATUS == STATUS_NOT_FOUND.|
||4. Disconnect and logoff.|
|**Cleanup**|N/A|


|||
|---|---|
|**Test ID**|InvalidNamespaceLinkReferralToDC|
|**Description**|Client sends a v4 Link referral request to DC with invalid namespace, expect negative response|
|**Prerequisites**|Common prerequisites|
|**Test Execution Steps**|1. Client establishes an SMB connection between client and DC server.|
||2. Client sends a Link referral v4 REQ_GET_DFS_REFERRAL message (RequestFileName is "\contoso.com\Invalid\DFSLink", MaxReferralLevel is 4) to DC.|
||3. Client expects STATUS == STATUS_NOT_FOUND.|
||4. Disconnect and logoff.|
|**Cleanup**|N/A|


####<a name="3.7.6"> Root\_and\_Link\_referral\_to\_DFSServer

#####<a name="3.7.6.1"> Scenario

|||
|---|---|
|**Description**|Check if server handles root and link referral request correctly.|
|**Message Sequence**|Client establishes SMB2 connection to server.|
||Client sends root and link referral request to server.|
||Check server responses correctly.|
||Disconnect and logoff SMB2 connection.|
|**Cluster Involved Scenario**|NO|


#####<a name="3.7.6.2"> Test Case

|||
|---|---|
|**Test ID**|BVT_RootAndLinkReferralStandaloneV4ToDFSServer|
|**Description**|Client sends a DFS root referral request v4 to DFS Server first, and then link referral request v4.|
|**Prerequisites**|Common prerequisites|
|**Test Execution Steps**|1. Client establishes an SMB connection between client and DFS server.|
||2. Client sends a Root referral v4 REQ_GET_DFS_REFERRAL message (RequestFileName is "\node01\Standalone\", MaxReferralLevel is 4) to DFS server.|
||5. Client expects STATUS = STATUS_SUCCESS and returns the same path.|
||6. Client sends a Link referral v4 REQ_GET_DFS_REFERRAL message (RequestFileName is "\node01\Standalone\DFSLink", MaxReferralLevel is 4) to DFS server.|
||7. Client expects STATUS == STATUS_SUCCESS and verifies response.|
||4. Disconnect and logoff.|
|**Cleanup**|N/A|


|||
|---|---|
|**Test ID**|BVT_RootAndLinkReferralDomainV4ToDFSServer|
|**Description**|Client sends a DFS root referral request v4 to DFS Server first, and then link referral request v4.|
|**Prerequisites**|Common prerequisites|
|**Test Execution Steps**|1. Client establishes an SMB connection between client and DFS server.|
||2. Client sends a Root referral v4 REQ_GET_DFS_REFERRAL message (RequestFileName is "\contoso.com\DomainBased\", MaxReferralLevel is 4) to DFS server.|
||5. Client expects STATUS = STATUS_SUCCESS and returns the same path.|
||6. Client sends a Link referral v4 REQ_GET_DFS_REFERRAL message (RequestFileName is "\node01\DomainBased\DFSLink", MaxReferralLevel is 4) to DFS server.|
||7. Client expects STATUS == STATUS_SUCCESS and verifies response.|
||4. Disconnect and logoff.|
|**Cleanup**|N/A|


|||
|---|---|
|**Test ID**|RootAndLinkReferralStandaloneV2ToDFSServer|
|**Description**|Client sends a DFS root referral request v2 to DFS Server first, and then link referral request v2.|
|**Prerequisites**|Common prerequisites|
|**Test Execution Steps**|1. Client establishes an SMB connection between client and DFS server.|
||2. Client sends a Root referral v2 REQ_GET_DFS_REFERRAL message (RequestFileName is "\node01\Standalone\", MaxReferralLevel is 2) to DFS server.|
||5. Client expects STATUS = STATUS_SUCCESS and returns the same path.|
||6. Client sends a Link referral v2 REQ_GET_DFS_REFERRAL message (RequestFileName is "\node01\Standalone\DFSLink", MaxReferralLevel is 2) to DFS server.|
||7. Client expects STATUS == STATUS_SUCCESS and verifies the response.|
||4. Disconnect and logoff.|
|**Cleanup**|N/A|


|||
|---|---|
|**Test ID**|RootAndLinkReferralEXStandaloneV1ToDFSServer|
|**Description**|Client sends a DFS root referral request v1 first, and then link referral request v1.|
|**Prerequisites**|Common prerequisites|
|**Test Execution Steps**|1. Client establishes an SMB connection between client and DFS server.|
||2. Client sends a Root referral v1 REQ_GET_DFS_REFERRAL message (RequestFileName is "\node01\Standalone\", MaxReferralLevel is 1) to DFS server.|
||5. Client expects STATUS = STATUS_SUCCESS and returns the same path.|
||6. Client sends a Link referral v1 REQ_GET_DFS_REFERRAL message (RequestFileName is "\node01\Standalone\DFSLink", MaxReferralLevel is 1) to DFS server.|
||7. Client expects STATUS == STATUS_SUCCESS and verifies the response.|
||4. Disconnect and logoff.|
|**Cleanup**|N/A|


|||
|---|---|
|**Test ID**|LinkReferralStandaloneToDFSServerReturnRootTarget|
|**Description**|Client sends a DFS link referral request v3 to DFS Server first and expects root target returned.|
|**Prerequisites**|Common prerequisites|
|**Test Execution Steps**|1. Client establishes an SMB connection between client and DFS server.|
||2. Client sends a Link referral v3 REQ_GET_DFS_REFERRAL message (RequestFileName is "\node01\Standalone\Invalid", MaxReferralLevel is 3) to DFS server.|
||3. Client expects STATUS == STATUS_SUCCESS and returns the root target (\node01\Standalone).|
||4. Disconnect and logoff.|
|**Cleanup**|N/A|


|||
|---|---|
|**Test ID**|LinkReferralStandaloneToDFSServerReturnInterlink|
|**Description**|Client sends a DFS link referral request v4 and expects interlink returned.|
|**Prerequisites**|Common prerequisites|
|**Test Execution Steps**|1. Client establishes an SMB connection between client and DFS server.|
||2. Client sends a Link referral v4 REQ_GET_DFS_REFERRAL message (RequestFileName is "\node01\Standalone\Interlink", MaxReferralLevel is 4) to DFS server.|
||3. Client expects STATUS == STATUS_SUCCESS and returns interlink (\node01\SMBDfs\SMBDfsShare).|
||4. Disconnect and logoff.|
|**Cleanup**|N/A|


|||
|---|---|
|**Test ID**|LinkReferralDomainV1ToDFSServer|
|**Description**|Client sends a DFS link referral request v1 to DFS Server and expects positive response.|
|**Prerequisites**|Common prerequisites|
|**Test Execution Steps**|1. Client establishes an SMB connection between client and DFS server.|
||2. Client sends a Link referral v1 REQ_GET_DFS_REFERRAL message (RequestFileName is "\contoso.com\DomainBased\DFSlink", MaxReferralLevel is 1) to DFS server.|
||3. Client expects STATUS == STATUS_SUCCESS and verifies response.|
||4. Disconnect and logoff.|
|**Cleanup**|N/A|


|||
|---|---|
|**Test ID**|LinkReferralDomainToDFSServerReturnRootTarget|
|**Description**|Client sends a DFS link referral request v4 and expects root target returned.|
|**Prerequisites**|Common prerequisites|
|**Test Execution Steps**|1. Client establishes an SMB connection between client and DFS server.|
||2. Client sends a Link referral v4 REQ_GET_DFS_REFERRAL message (RequestFileName is "\contoso.com\DomainBased\Invalid", MaxReferralLevel is 1) to DFS server.|
||3. Client expects STATUS == STATUS_SUCCESS and verifies returned root target.|
||4. Disconnect and logoff.|
|**Cleanup**|N/A|


|||
|---|---|
|**Test ID**|LinkReferralDomainToDFSServerReturnInterlink|
|**Description**|Client sends a DFS link referral request v4 to DFS Server and expects interlink returned.|
|**Prerequisites**|Common prerequisites|
|**Test Execution Steps**|1. Client establishes an SMB connection between client and DFS server.|
||2. Client sends a Link referral v4 REQ_GET_DFS_REFERRAL message (RequestFileName is "\contoso.com\DomainBased\Interlink", MaxReferralLevel is 4) to DFS server.|
||3. Client expects STATUS == STATUS_SUCCESS and returns interlink (\node01\SMBDfs\SMBDfsShare).|
||4. Disconnect and logoff.|
|**Cleanup**|N/A|


|||
|---|---|
|**Test ID**|InvalidRootReferralStandaloneToDFSServer|
|**Description**|Client sends a v4 invalid Root referral request to DFS server and expects negative response|
|**Prerequisites**|Common prerequisites|
|**Test Execution Steps**|1. Client establishes an SMB connection between client and DFS server.|
||2. Client sends a Root referral v4 REQ_GET_DFS_REFERRAL message (RequestFileName is "\node01\Invalid", MaxReferralLevel is 4) to DFS server.|
||3. Client expects STATUS == STATUS_NOT_FOUND.|
||4. Disconnect and logoff.|
|**Cleanup**|N/A|


|||
|---|---|
|**Test ID**|InvalidRootReferralDomainToDFSServer|
|**Description**|Client sends a v4 invalid Root referral request to DFS server and expects negative response|
|**Prerequisites**|Common prerequisites|
|**Test Execution Steps**|1. Client establishes an SMB connection between client and DFS server.|
||2. Client sends a Root referral v4 REQ_GET_DFS_REFERRAL message (RequestFileName is "\contoso.com\Invalid", MaxReferralLevel is 4) to DFS server.|
||3. Client expects STATUS == STATUS_NOT_FOUND for non-windows platform and STATUS_DFS_UNAVAILABLE for windows platform.|
||4. Disconnect and logoff.|
|**Cleanup**|N/A|


####<a name="3.7.7"> Path\_Normalization\_to\_DFSServer

#####<a name="3.7.7.1"> Scenario

|||
|---|---|
|**Description**|Check if server handles path normalization request correctly.|
|**Message Sequence**|Client establishes SMB2 connection to server.|
||Client sends path normalization request to server.|
||Check server responses correctly.|
||Disconnect and logoff SMB2 connection.|
|**Cluster Involved Scenario**|NO|


#####<a name="3.7.7.2"> Test Case

|||
|---|---|
|**Test ID**|NormalizePathWithDFSLink|
|**Description**|Client sends SMB2 create request to open a file in a DFS path with DFS Link, verify if server normalize the path correctly.|
|**Prerequisites**|Common prerequisites|
|**Test Execution Steps**|1. Client establishes an SMB connection between client and DFS server.|
||2. Client sends a SMB2 CREATE message with DFS path containing DFSLink to DFS server.|
||3. Client expects STATUS = STATUS_PATH_NOT_COVERED.|
||4. Disconnect and logoff.|
|**Cleanup**|N/A|


|||
|---|---|
|**Test ID**|NormalizePathWithoutDFSlink|
|**Description**|Client sends SMB2 create request to open a file in a DFS path without DFS Link, verify if server normalize the path correctly.|
|**Prerequisites**|Common prerequisites|
|**Test Execution Steps**|1. Client establishes an SMB connection between client and DFS server.|
||2. Client sends a SMB2 CREATE with DFS path but not containing DFSLink to DFS server.|
||3. Client expects STATUS = STATUS_SUCCESS.|
||4. Disconnect and logoff.|
|**Cleanup**|N/A|
<|MERGE_RESOLUTION|>--- conflicted
+++ resolved
@@ -93,13 +93,9 @@
 		* [ ConvertVHDtoVHDSet ](#3.6.8)
 		* [ Checkpoint ](#3.6.9)
 		* [ ExtractAndOptimizeVHDSet ](#3.6.10)
-<<<<<<< HEAD
-		* [ ChangeTracking ](#3.6.11)
-		* [ Resize ](#3.6.12)
-=======
 		* [ Resize ](#3.6.11)
 		* [ SCSI Persistent Reservation ](#3.6.12)
->>>>>>> 10f37eb0
+		* [ ChangeTracking ](#3.6.13)
 	* [ DFSC Test](#3.7)
 		* [ Domain\_referral\_to\_DC](#3.7.1)
 		* [ DC\_referral\_to\_DC](#3.7.2)
@@ -7454,34 +7450,6 @@
 ||Client closes the file.|
 |**Cleanup**|N/A|
 
-####<a name="3.6.12"> Resize
-
-#####<a name="3.6.12.1"> Scenario
-
-|||
-|---|---|
-|**Description**|Check if server supports Resize.|
-|**Message Sequence**|OpenSharedVirtualDisk|
-||Resize |
-||CloseSharedVirtualDisk|
-||OpenSharedVirtualDisk again and verify if the size is changed|
-||CloseSharedVirtualDisk|
-|**Cluster Involved Scenario**|YES|
-
-#####<a name="3.6.12.2"> Test Case
-
-|||
-|---|---|
-|**Test ID**|BVT_Resize|
-|**Description**|Check if server supports handling tunnel operation to resize a VHDSet file.|
-|**Prerequisites**||
-|**Test Execution Steps**|Client opens a shared virtual disk set file successfully.|
-||Client sends the tunnel operation SVHDX_META_OPERATION_START_REQUEST to resize a VHDSet file and expects success.|
-||Client closes the file.|
-||Client reopens the virtual disk file and expects VirtualSize is changed to 2G.|
-||Client closes the file.|
-|**Cleanup**|N/A|
-
 ####<a name="3.6.12"> SCSI Persistent Reservation
 
 #####<a name="3.6.12.1"> Scenario
@@ -7553,6 +7521,34 @@
 ||The second client closes the file.|
 |**Cleanup**|N/A|
 
+####<a name="3.6.13"> Resize
+
+#####<a name="3.6.13.1"> Scenario
+
+|||
+|---|---|
+|**Description**|Check if server supports Resize.|
+|**Message Sequence**|OpenSharedVirtualDisk|
+||Resize |
+||CloseSharedVirtualDisk|
+||OpenSharedVirtualDisk again and verify if the size is changed|
+||CloseSharedVirtualDisk|
+|**Cluster Involved Scenario**|YES|
+
+#####<a name="3.6.13.2"> Test Case
+
+|||
+|---|---|
+|**Test ID**|BVT_Resize|
+|**Description**|Check if server supports handling tunnel operation to resize a VHDSet file.|
+|**Prerequisites**||
+|**Test Execution Steps**|Client opens a shared virtual disk set file successfully.|
+||Client sends the tunnel operation SVHDX_META_OPERATION_START_REQUEST to resize a VHDSet file and expects success.|
+||Client closes the file.|
+||Client reopens the virtual disk file and expects VirtualSize is changed to 2G.|
+||Client closes the file.|
+|**Cleanup**|N/A|
+
 ###<a name="3.7"> DFSC Test
 
 |                                              |                |
